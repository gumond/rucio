--- conflicted
+++ resolved
@@ -243,11 +243,7 @@
 
         # RSE 4 should be flagged as deleted as it is missing in the import data
         with assert_raises(RSENotFound):
-<<<<<<< HEAD
             get_rse(rse_id=self.old_rse_id_4)
-=======
-            get_rse(self.old_rse_4)
->>>>>>> bf21e293
 
         import_data(data=self.data2)
         import_data(data=self.data3)
@@ -292,11 +288,7 @@
         assert_equal(distance['ranking'], 4)
 
         with assert_raises(RSENotFound):
-<<<<<<< HEAD
             get_rse(rse_id=self.old_rse_id_4)
-=======
-            get_rse(self.old_rse_4)
->>>>>>> bf21e293
 
         import_client.import_data(data=self.data2)
         import_client.import_data(data=self.data3)
@@ -347,11 +339,7 @@
         assert_equal(distance['ranking'], 4)
 
         with assert_raises(RSENotFound):
-<<<<<<< HEAD
             get_rse(rse_id=self.old_rse_id_4)
-=======
-            get_rse(self.old_rse_4)
->>>>>>> bf21e293
 
         r2 = TestApp(import_app.wsgifunc(*mw)).post('/', headers=headers2, expect_errors=True, params=render_json(**self.data2))
         assert_equal(r2.status, 201)
