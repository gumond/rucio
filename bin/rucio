#!/usr/bin/env python

# Copyright European Organization for Nuclear Research (CERN)
#
# Licensed under the Apache License, Version 2.0 (the "License");
# You may not use this file except in compliance with the License.
# You may obtain a copy of the License at http://www.apache.org/licenses/LICENSE-2.0
#
# Authors:
# - Mario Lassnig, <mario.lassnig@cern.ch>, 2012-2014, 2016
# - Vincent Garonne, <vincent.garonne@cern.ch>, 2012-2016
# - Thomas Beermann, <thomas.beermann@cern.ch>, 2012
# - Yun-Pin Sun, <yun-pin.sun@cern.ch>, 2013
# - Cedric Serfon <cedric.serfon@cern.ch>, 2013-2016
# - Martin Barisits <martin.barisits@cern.ch>, 2013-2016
# - Joaquin Bogado <joaquin.bogado@cern.ch>, 2014, 2015
# - Evangelia Liotiri <evangelia.liotiri@cern.ch>, 2015

"""
    Rucio CLI.
"""

import argcomplete
import argparse
import hashlib
import json
import logging
import os
import random
import requests
import signal
import socket
import subprocess
import sys
import tabulate
import time
import traceback
import uuid

from ConfigParser import NoOptionError, NoSectionError
from copy import deepcopy
from functools import wraps
from multiprocessing import Process
from Queue import Queue, Empty
from threading import Thread, Event

from rucio.client import Client
from rucio import version
from rucio.common.config import config_get
from rucio.common.exception import (DataIdentifierAlreadyExists, Duplicate, FileAlreadyExists, AccessDenied, ResourceTemporaryUnavailable,
                                    DataIdentifierNotFound, InvalidObject, RSENotFound, InvalidRSEExpression, DuplicateContent, RSEProtocolNotSupported,
                                    RuleNotFound, CannotAuthenticate, MissingDependency, UnsupportedOperation, FileConsistencyMismatch,
                                    RucioException)
from rucio.common.utils import adler32, generate_uuid, execute, chunks, sizefmt, Color
from rucio.rse import rsemanager as rsemgr

SUCCESS = 0
FAILURE = 1

DEFAULT_SECURE_PORT = 443
DEFAULT_PORT = 80

STOP_REQUEST = Event()

logger = logging.getLogger("user")
gfal2_logger = logging.getLogger("gfal2")
tablefmt = 'psql'


def setup_logger(logger):
    logger.setLevel(logging.INFO)
    hdlr = logging.StreamHandler()

    def emit_decorator(fnc):
        def func(*args):
            if 'RUCIO_LOGGING_FORMAT' not in os.environ:
                levelno = args[0].levelno
                if levelno >= logging.CRITICAL:
                    color = '\033[31;1m'
                elif levelno >= logging.ERROR:
                    color = '\033[31;1m'
                elif levelno >= logging.WARNING:
                    color = '\033[33;1m'
                elif levelno >= logging.INFO:
                    color = '\033[32;1m'
                elif levelno >= logging.DEBUG:
                    color = '\033[36;1m'
                else:
                    color = '\033[0m'
                formatter = logging.Formatter('{0}%(asctime)s %(levelname)s [%(message)s]\033[0m'.format(color))
            else:
                formatter = logging.Formatter(os.environ['RUCIO_LOGGING_FORMAT'])
            hdlr.setFormatter(formatter)
            return fnc(*args)
        return func
    hdlr.emit = emit_decorator(hdlr.emit)
    logger.addHandler(hdlr)


def setup_gfal2_logger(logger):
    logger.setLevel(logging.CRITICAL)
    logger.addHandler(logging.StreamHandler())

setup_logger(logger)
setup_gfal2_logger(gfal2_logger)


def signal_handler(sig, frame):
    logger.warning('You pressed Ctrl+C! Exiting gracefully')
    child_processes = subprocess.Popen('ps -o pid --ppid %s --noheaders' % os.getpid(), shell=True, stdout=subprocess.PIPE)
    child_processes = child_processes.stdout.read()
    for pid in child_processes.split("\n")[:-1]:
        try:
            os.kill(int(pid), signal.SIGTERM)
        except Exception:
            print 'Cannot kill child process'
    STOP_REQUEST.set()
    sys.exit(1)

signal.signal(signal.SIGINT, signal_handler)


def extract_scope(did):
    # Try to extract the scope from the DSN
    if did.find(':') > -1:
        if len(did.split(':')) > 2:
            raise RucioException('Too many colons. Cannot extract scope and name')
        scope, name = did.split(':')[0], did.split(':')[1]
        if name.endswith('/'):
            name = name[:-1]
        return scope, name
    else:
        scope = did.split('.')[0]
        if did.startswith('user') or did.startswith('group'):
            scope = ".".join(did.split('.')[0:2])
        if did.endswith('/'):
            did = did[:-1]
        return scope, did


def send_trace(trace, trace_endpoint, user_agent, retries=5):
    if user_agent.startswith('pilot'):
        logger.debug('pilot detected - not sending trace')
        return 0
    else:
        logger.debug('sending trace')

    for dummy in xrange(retries):
        try:
            requests.post(trace_endpoint + '/traces/', verify=False, data=json.dumps(trace))
            return 0
        except Exception, error:
            logger.debug(error)
    return 1


def exception_handler(function):
    @wraps(function)
    def new_funct(*args, **kwargs):
        try:
            return function(*args, **kwargs)
        except InvalidObject, error:
            logger.error(error)
            return FAILURE
        except DataIdentifierNotFound, error:
            logger.error(error)
            logger.debug('This means that the Data IDentifier you provided is not known by Rucio.')
            return FAILURE
        except AccessDenied, error:
            logger.error(error)
            logger.debug('This error is a permission issue. You cannot run this command with your account.')
            return FAILURE
        except DataIdentifierAlreadyExists, error:
            logger.error(error)
            logger.debug('This means that the Data IDentifier you try to add is already registered in Rucio.')
            return FAILURE
        except RSENotFound, error:
            logger.error(error)
            logger.debug('This means that the Rucio Storage Element you provided is not known by Rucio.')
            return FAILURE
        except InvalidRSEExpression, error:
            logger.error(error)
            logger.debug('This means the RSE expression you provided is not syntactically correct.')
            return FAILURE
        except DuplicateContent, error:
            logger.error(error)
            logger.debug('This means that the DID you want to attach is already in the target DID.')
            return FAILURE
        except TypeError, error:
            logger.error(error)
            logger.debug('This means the parameter you passed has a wrong type.')
            return FAILURE
        except RuleNotFound, error:
            logger.error(error)
            logger.debug('This means the rule you specified does not exist.')
            return FAILURE
        except UnsupportedOperation, error:
            logger.error(error)
            logger.debug('That means you cannot change the status of the DID.')
            return FAILURE
        except MissingDependency, error:
            logger.error(error)
            logger.debug('This means one dependency is missing.')
            return FAILURE
        except KeyError, error:
            if 'x-rucio-auth-token' in error:
                logger.error(error)
                logger.error('This means that your RUCIO_ACCOUNT environment variable not match with a registered identity to your account.')
            else:
                logger.error(error)
                logger.debug(traceback.format_exc())
                logger.error("This means that the object doesn't have the property " + str(error) +
                             ". This should never happen. Please rerun the last command with the '-v'" +
                             " option and submit a ticket with all the necessary information at https://its.cern.ch/jira/browse/RUCIO")
            return FAILURE
        except RucioException, error:
            logger.error(error)
            return FAILURE
        except IOError, error:
            logger.error(error)
            return FAILURE
        except Exception, error:
            logger.error(error)
            logger.error("Rucio exited with an unexpected/unknown error. Please rerun the last command with the '-v' option and submit a ticket with all the necessary information at https://its.cern.ch/jira/browse/RUCIO")
            logger.debug(traceback.format_exc())
            return FAILURE
    return new_funct


def get_client(args):
    """
    Returns a new client object.
    """
    if args.auth_strategy == 'userpass':
        creds = {'username': args.username, 'password': args.password}
    else:
        creds = None

    try:
        client = Client(rucio_host=args.host, auth_host=args.auth_host,
                        account=args.account,
                        auth_type=args.auth_strategy, creds=creds,
                        ca_cert=args.ca_certificate, timeout=args.timeout,
                        user_agent=args.user_agent)
    except CannotAuthenticate, error:
        logger.error(error)
        if not args.auth_strategy:
            if 'RUCIO_AUTH_TYPE' in os.environ:
                auth_type = os.environ['RUCIO_AUTH_TYPE']
            else:
                try:
                    auth_type = config_get('client', 'auth_type')
                except (NoOptionError, NoSectionError):
                    logger.error('Cannot get AUTH_TYPE')
                    sys.exit(FAILURE)
        if auth_type == 'x509_proxy':
            logger.error('Please verify that your proxy is still valid and renew it if needed.')
        sys.exit(FAILURE)
    return client


@exception_handler
def ping(args):
    """
    Pings a Rucio server.
    """
    client = get_client(args)
    server_info = client.ping()
    if server_info:
        print server_info['version']
        return SUCCESS
    logger.error('Ping failed')
    return FAILURE


@exception_handler
def whoami_account(args):
    """
    %(prog)s show [options] <field1=value1 field2=value2 ...>

    Show extended information of a given account
    """
    client = get_client(args)
    info = client.whoami()
    for k in info:
        print k.ljust(10) + ' : ' + str(info[k])
    return SUCCESS


@exception_handler
def add_file(args):
    """
    %(prog)s show [options] <field1=value1 field2=value2 ...>

    Add file.
    """
    client = get_client(args)
    scope = args.scope
    lfn = args.lfn
    if scope is None:
        scope, lfn = extract_scope(lfn)
    client.add_file(rse=args.rse, scope=scope, lfn=lfn)
    print 'Added new file replica: %s-%s' % (args.rse, args.lfn)
    return SUCCESS


@exception_handler
def list_dataset_replicas(args):
    """
    %(prog)s list [options] <field1=value1 field2=value2 ...>

    List dataset replicas
    """
    client = get_client(args)
    datasets = {}
    result = {}
    scope, name = extract_scope(args.did)
    meta = client.get_metadata(scope, name)
    if meta['did_type'] != 'DATASET' or args.deep:
        dids = client.scope_list(scope=scope, name=name, recursive=True)
        for did in dids:
            if did['type'] == 'FILE':
                dsn = '%s:%s' % (did['parent']['scope'], did['parent']['name'])
                if dsn not in datasets:
                    datasets[dsn] = 0
                datasets[dsn] += 1
    else:
        datasets['%s:%s' % (scope, name)] = 0
    for dsn in datasets:
        scope, name = extract_scope(dsn)
        result[dsn] = {}
        if args.deep:
            replicas = client.list_replicas([{'scope': scope, 'name': name}])
            for replica in replicas:
                for rse in replica['rses']:
                    if rse not in result[dsn]:
                        result[dsn][rse] = [rse, 0, datasets[dsn]]
                    if replica['rses'][rse] != []:
                        result[dsn][rse][1] += 1
        else:
            for rep in client.list_dataset_replicas(scope, name):
                result[dsn][rep['rse']] = [rep['rse'], rep['available_length'], rep['length']]
    if args.csv:
        for dsn in result:
            for rse in result[dsn].values():
                print "{0}, {1}, {2}".format(rse[0], rse[1], rse[2])
    else:
        for dsn in result:
            print '\nDATASET: %s' % (dsn)
            print tabulate.tabulate(result[dsn].values(), tablefmt=tablefmt, headers=['RSE', 'FOUND', 'TOTAL'])
    return SUCCESS


@exception_handler
def list_file_replicas(args):
    """
    %(prog)s list [options] <field1=value1 field2=value2 ...>

    List file replicas
    """
    client = get_client(args)
    protocols = None
    if args.protocols:
        protocols = args.protocols.split(',')

    table = []
    dids = []
    rse_dict = {}
    if args.missing and not args.selected_rse:
        print 'Cannot use --missing without specifying a RSE'
        return FAILURE
    if args.selected_rse and args.list_collections:
        print 'Cannot use --rse with --list_collections option'
        return FAILURE
    if args.list_collections and len(args.dids) > 1:
        print 'Cannot use --list_collections option with multiple dids'
        return FAILURE

    for did in args.dids:
        scope, name = extract_scope(did)
        dids.append({'scope': scope, 'name': name})
    replicas = client.list_replicas(dids, schemes=protocols,
                                    all_states=args.all_states,
                                    rse_expression=args.rse_expression)
    if args.missing:
        for replica in replicas:
            rses = replica['rses'].keys()
            if args.selected_rse not in rses:
                table.append([replica['scope'], replica['name']])
        print tabulate.tabulate(table, tablefmt=tablefmt, headers=['SCOPE', 'NAME'])
    else:
        for replica in replicas:
            if 'bytes' in replica:
                for rse in replica['rses']:
                    if args.list_collections:
                        if rse not in rse_dict:
                            rse_dict[rse] = 0
                        if replica['rses'][rse] != []:
                            rse_dict[rse] += 1
                    else:
                        for pfn in replica['rses'][rse]:
                            if args.selected_rse:
                                if rse == args.selected_rse:
                                    table.append([replica['scope'], replica['name'], sizefmt(replica['bytes'], args.human), replica['adler32'], '{0}: {1}'.format(rse, pfn)])
                            else:
                                table.append([replica['scope'], replica['name'], sizefmt(replica['bytes'], args.human), replica['adler32'], '{0}: {1}'.format(rse, pfn)])
            elif not args.list_collections:
                table.append([replica['scope'], replica['name'], '???', '???', 'Unavailable'])
        if args.list_collections:
            nbfiles = len([i for i in client.list_files(dids[0]['scope'], dids[0]['name'])])
            sorted_key = rse_dict.keys()
            sorted_key.sort()
            table = []
            for rse in sorted_key:
                table.append([rse, rse_dict[rse], nbfiles])
        if args.list_collections:
            logger.warning('This option is deprecated. Please use rucio list-dataset-replicas instead.')
            print tabulate.tabulate(table, tablefmt=tablefmt, headers=['RSE', 'Found', 'Total'])
        else:
            print tabulate.tabulate(table, tablefmt=tablefmt, headers=['SCOPE', 'NAME', 'FILESIZE', 'ADLER32', 'RSE: REPLICA'])
    return SUCCESS


@exception_handler
def add_dataset(args):
    """
    %(prog)s add-dataset [options] <dsn>

    Add a dataset identifier.
    """
    client = get_client(args)
    scope, name = extract_scope(args.did)
    client.add_dataset(scope=scope, name=name, statuses={'monotonic': args.monotonic}, lifetime=args.lifetime)
    print 'Added %s:%s' % (scope, name)
    return SUCCESS


@exception_handler
def add_container(args):
    """
    %(prog)s add-container [options] <dsn>

    Add a container identifier.
    """
    client = get_client(args)
    scope, name = extract_scope(args.did)
    client.add_container(scope=scope, name=name, statuses={'monotonic': args.monotonic}, lifetime=args.lifetime)
    print 'Added %s:%s' % (scope, name)
    return SUCCESS


@exception_handler
def attach(args):
    """
    %(prog)s attach [options] <field1=value1 field2=value2 ...>

    Attach a data identifier.
    """
    client = get_client(args)
    scope, name = extract_scope(args.todid)
    dids = []
    if args.fromfile:
        if len(args.dids) > 1:
            logger.error("If --fromfile option is active, only one file is supported. The file should contain a list of dids, one per line.")
            return FAILURE
        try:
            f = open(args.dids[0], 'r')
            for did in f.readlines():
                cscope, cname = extract_scope(did.rstrip())
                dids.append({'scope': cscope, 'name': cname})
        except IOError:
            logger.error("Can't open file '" + args.dids[0] + "'.")
            return FAILURE
    else:
        for did in args.dids:
            cscope, cname = extract_scope(did)
            dids.append({'scope': cscope, 'name': cname})
    client.attach_dids(scope=scope, name=name, dids=dids)
    print 'DIDs successfully attached to %s:%s' % (scope, name)
    return SUCCESS


@exception_handler
def detach(args):
    """
    %(prog)s detach [options] <field1=value1 field2=value2 ...>

    Detach data identifier.
    """
    client = get_client(args)
    scope, name = extract_scope(args.fromdid)
    dids = []
    for did in args.dids:
        cscope, cname = extract_scope(did)
        dids.append({'scope': cscope, 'name': cname})
    client.detach_dids(scope=scope, name=name, dids=dids)
    return SUCCESS


@exception_handler
def list_dids(args):
    """
    %(prog)s list-dids scope[:*|:name] [--filter 'key=value' | --recursive]

    List the data identifiers for a given scope.
    """
    client = get_client(args)
    filters = {}
    type = 'collection'
    table = []
    if args.filter:
        if args.recursive:
            logger.error('Option recursive and filter cannot be used together')
            return FAILURE
        else:
            try:
                for key, value in [(a.split('=')[0], a.split('=')[1]) for a in args.filter.split(',')]:
                    if key == 'type':
                        if value.upper() in ['ALL', 'COLLECTION', 'CONTAINER', 'DATASET', 'FILE']:
                            type = value.lower()
                        else:
                            logger.error('{0} is not a valid type. Valid types are {1}'.format(value, ['ALL', 'COLLECTION', 'CONTAINER', 'DATASET', 'FILE']))
                            return FAILURE
                    else:
                        filters[key] = value
            except Exception:
                logger.error("Invalid Filter. Filter must be 'key=value'")
                return FAILURE
    try:
        scope, name = extract_scope(args.did[0])
        if name == '':
            name = '*'
    except InvalidObject:
        scope = args.did[0]
        name = '*'
    if scope not in client.list_scopes():
        logger.error('Scope not found')
        return FAILURE
    if name.find('*') > -1:
        if args.recursive:
            logger.error('Option recursive cannot be used with wildcards')
            return FAILURE
        elif ('name' in filters) and (name != '*'):
            logger.error('You cannot use a wildcard query and a filter by name')
            return FAILURE
        filters['name'] = name
        for did in client.list_dids(scope, filters=filters, type=type, long=True):
            table.append(['%s:%s' % (did['scope'], did['name']), did['did_type']])
    else:
        dids = client.scope_list(scope=scope, name=name, recursive=args.recursive)
        no_result = True
        for did in dids:
            table.append(['%s:%s' % (did['scope'], did['name']), did['type'].upper()])
        if no_result:
            did_info = client.get_did(scope=scope, name=name)
            table.append(['%s:%s' % (did_info['scope'], did_info['name']), did_info['type'].upper()])

    if args.short:
        for did, dummy in table:
            print did
    else:
        print tabulate.tabulate(table, tablefmt=tablefmt, headers=['SCOPE:NAME', '[DID TYPE]'])
    return SUCCESS


@exception_handler
def list_scopes(args):
    """
    %(prog)s list-scopes <scope>

    List scopes.
    """
    # For the moment..
    client = get_client(args)
    scopes = client.list_scopes()
    for scope in scopes:
        print scope
    return SUCCESS


@exception_handler
def list_files(args):
    """
    %(prog)s list-files [options] <field1=value1 field2=value2 ...>

    List data identifier contents.
    """
    client = get_client(args)
    if args.csv:
        for did in args.dids:
            scope, name = extract_scope(did)
            for f in client.list_files(scope=scope, name=name):
                guid = f['guid']
                guid = '%s-%s-%s-%s-%s' % (guid[0:8], guid[8:12], guid[12:16], guid[16:20], guid[20:32])
                print "{0}:{1},{2},{3},{4},{5}".format(f['scope'], f['name'], guid, f['adler32'], sizefmt(f['bytes'], args.human), f['events'])
        return SUCCESS
    table = []
    for did in args.dids:
        totfiles = 0
        totsize = 0
        totevents = 0
        scope, name = extract_scope(did)
        for file in client.list_files(scope=scope, name=name):
            totfiles += 1
            totsize += int(file['bytes'])
            if file['events']:
                totevents += int(file.get('events', 0))
            guid = file['guid']
            guid = '%s-%s-%s-%s-%s' % (guid[0:8], guid[8:12], guid[12:16], guid[16:20], guid[20:32])
            table.append(['%s:%s' % (file['scope'], file['name']), guid, 'ad:%s' % file['adler32'], sizefmt(file['bytes'], args.human), file['events']])
        print tabulate.tabulate(table, tablefmt=tablefmt, headers=['SCOPE:NAME', 'GUID', 'ADLER32', 'FILESIZE', 'EVENTS'])
        print 'Total files : %s' % totfiles
        print 'Total size : %s' % sizefmt(totsize, args.human)
        if totevents:
            print 'Total events : %s' % totevents
    return SUCCESS


@exception_handler
def list_content(args):
    """
    %(prog)s list-content [options] <field1=value1 field2=value2 ...>

    List data identifier contents.
    """
    client = get_client(args)
    table = []
    for did in args.dids:
        scope, name = extract_scope(did)
        for content in client.list_content(scope=scope, name=name):
            table.append(['%s:%s' % (content['scope'], content['name']), content['type'].upper()])
    print tabulate.tabulate(table, tablefmt=tablefmt, headers=['SCOPE:NAME', '[DID TYPE]'])
    return SUCCESS


@exception_handler
def list_parent_dids(args):
    """
    %(prog)s list-parent-dids

    List parent data identifier.
    """
    client = get_client(args)
    table = []
    scope, name = extract_scope(args.did)
    for dataset in client.list_parent_dids(scope=scope, name=name):
        table.append(['%s:%s' % (dataset['scope'], dataset['name']), dataset['type']])
    print tabulate.tabulate(table, tablefmt=tablefmt, headers=['SCOPE:NAME', '[DID TYPE]'])
    return SUCCESS


@exception_handler
def close(args):
    """
    %(prog)s close [options] <field1=value1 field2=value2 ...>

    Close a dataset or container.
    """
    client = get_client(args)
    for did in args.dids:
        scope, name = extract_scope(did)
        client.set_status(scope=scope, name=name, open=False)
        print '%(scope)s:%(name)s has been closed.' % locals()
    return SUCCESS


@exception_handler
def reopen(args):
    """
    %(prog)s reopen [options] <field1=value1 field2=value2 ...>

    Reopen a dataset or container (only for privileged users).
    """
    client = get_client(args)
    for did in args.dids:
        scope, name = extract_scope(did)
        client.set_status(scope=scope, name=name, open=True)
        print '%(scope)s:%(name)s has been reopened.' % locals()
    return SUCCESS


@exception_handler
def stat(args):
    """
    %(prog)s stat [options] <field1=value1 field2=value2 ...>

    List attributes and statuses about data identifiers..
    """
    client = get_client(args)
    for did in args.dids:
        scope, name = extract_scope(did)
        info = client.get_did(scope=scope, name=name)
        for key, val in info.iteritems():
            print '%(key)s: %(val)s' % locals()
    return SUCCESS


def erase(args):
    """
    %(prog)s erase [options] <field1=value1 field2=value2 ...>

    Delete data identifier.
    """
    client = get_client(args)
    for did in args.dids:
        scope, name = extract_scope(did)
        if args.undo:
            try:
                client.set_metadata(scope=scope, name=name, key='lifetime', value=None)
                logger.info('Erase undo for DID: {0}:{1}'.format(scope, name))
            except Exception:
                logger.warning('Cannot undo erase operation on DID. DID not existent or grace period of 24 hours already expired.')
                logger.warning('    DID: {0}:{1}'.format(scope, name))
        else:
            # set lifetime to expire in 24 hours (value is in seconds).
            client.set_metadata(scope=scope, name=name, key='lifetime', value=86400)
            logger.info('CAUTION! erase operation is irreversible after 24 hours. To cancel this operation you can run the following command:')
            print "rucio erase --undo {0}:{1}".format(scope, name)
    return SUCCESS


def __get_dataset(args):
    '''Parse helper for upload'''
    dsscope = None
    dsname = None
    for item in args:
        if item.count(':') == 1:
            if dsscope:
                raise Exception("Only one dataset should be given")
            else:
                dsscope, dsname = item.split(':')
    return dsscope, dsname


def __get_files(args):
    '''Parse helper for upload'''
    files = []
    for item in args:
        if os.path.isdir(item):
            dname, subdirs, fnames = os.walk(item).next()
            for fname in fnames:
                files.append(os.path.join(dname, fname))
        elif os.path.isfile(item):
            files.append(item)
        else:
            logger.warning('%s does not exist' % item)
    return files


@exception_handler
def upload(args):
    """
    rucio upload [scope:datasetname] [folder/] [files1 file2 file3]
    %(prog)s upload [options] <field1=value1 field2=value2 ...>

    Upload files into Rucio
    """
    client = get_client(args)
    try:
        dsscope, dsname = __get_dataset(args.args)    # None, None if no dataset given
    except Exception:
        logger.error('rucio upload only allows to upload files to one dataset, more than one provided.')
        return FAILURE
    files = __get_files(args.args)               # a list of file names (even if a directory is given)
    if not files:
        return FAILURE
    list_files = []
    files_to_list = []
    lfns = {}
    revert_dict = {}
    if args.scope:
        fscope = args.scope
    else:
        fscope = 'user.' + client.account
    if args.no_register is False and fscope not in client.list_scopes_for_account(client.account):
        logger.error("Cannot guess the scope for the files. You must specify one with --scope option. The scope must be one of: " + ', '.join(client.list_scopes_for_account(client.account)))
        return FAILURE

    trace = {}
    trace['hostname'] = socket.getfqdn()
    trace['scope'] = fscope
    trace['uuid'] = generate_uuid()
    for name in files:
        try:
            size = os.stat(name).st_size
            checksum = adler32(name)
            logger.debug('Extracting filesize (%s) and checksum (%s) for file %s:%s' % (str(size), checksum, fscope, os.path.basename(name)))
            files_to_list.append({'scope': fscope, 'name': os.path.basename(name)})
            if not args.guid and 'pool.root' in name.lower():  # is a root file, getting the GUID
                status, output, err = execute('pool_extractFileIdentifier {0}'.format(name))
                if status != 0:
                    logger.error('Trying to upload ROOT files but pool_extractFileIdentifier tool can not be found.')
                    logger.error('Setup your ATHENA environment and try again.')
                    return FAILURE
                try:
                    logger.debug('Extracting GUID from POOL file: {0}'.format(output.splitlines()[-1].split()[0].replace('-', '').lower()))
                    guid = output.splitlines()[-1].split()[0].replace('-', '').lower()
                except Exception:
                    logger.error('Error during GUID extraction. Failing. None of the files will be uploaded.')
                    return FAILURE
                list_files.append({'scope': fscope, 'name': os.path.basename(name), 'bytes': size, 'adler32': checksum, 'state': 'C', 'meta': {'guid': guid}})
            elif args.guid:
                logger.info('Manually set GUID: %s' % args.guid.replace('-', ''))
                list_files.append({'scope': fscope, 'name': os.path.basename(name), 'bytes': size, 'adler32': checksum, 'state': 'C', 'meta': {'guid': args.guid.replace('-', '')}})
            else:
                logger.debug('Automatically setting new GUID')
                list_files.append({'scope': fscope, 'name': os.path.basename(name), 'bytes': size, 'adler32': checksum, 'state': 'C', 'meta': {'guid': generate_uuid()}})
            if not os.path.dirname(name) in lfns:
                lfns[os.path.dirname(name)] = []
            lfns[os.path.dirname(name)].append({'name': os.path.basename(name), 'scope': fscope, 'adler32': checksum, 'filesize': size})
            revert_dict[fscope, os.path.basename(name)] = os.path.dirname(name)

        except OSError, error:
            logger.error(error)
            logger.error("No operation will be performed. Exiting!")
            return FAILURE

    rse_settings = rsemgr.get_rse_info(args.rse)
    if rse_settings['availability_write'] != 1:
        logger.critical('RSE is not available for write now')
        return FAILURE

    if args.protocol:
        try:
            logger.info(args.protocol)
            logger.info(args.rse)
            protocol = rsemgr.select_protocol(rse_settings, operation='read', scheme=args.protocol)
        except RSEProtocolNotSupported, error:
            logger.error('The protocol specfied (%s) is not supported by the RSE %s' % (args.protocol, args.rse))
            logger.debug(error)
            return FAILURE
        rse_settings['protocols'] = [protocol, ]

    if args.account is None:
        account = client.whoami()['account']
    else:
        account = args.account
    logger.debug('Using account %s' % (account))

    trace['account'] = client.account
    trace['dataset'] = ''
    trace['datasetScope'] = ''
    trace['eventType'] = 'upload'
    trace['eventVersion'] = version.RUCIO_VERSION[0]
    if dsscope and dsname:
        if files_to_list.count({'scope': dsscope, 'name': dsname}) > 0:
            # There is a file with the name of the destination dataset.
            logger.error('scope:name for the files must be different from scope:name for the destination dataset. {0}:{1}'.format(dsscope, dsname))
            return FAILURE
        try:
            client.add_dataset(scope=dsscope, name=dsname, rules=[{'account': client.account, 'copies': 1, 'rse_expression': args.rse, 'grouping': 'DATASET', 'lifetime': args.lifetime}])
            logger.info('Dataset successfully created')
            trace['dataset'] = dsname
            trace['datasetScope'] = dsscope
        except DataIdentifierAlreadyExists:
            # TODO: Need to check the rules thing!!
            logger.warning("The dataset name already exist")

    # Adding files to the catalog
    for f in list_files:
        try:  # If the did already exist in the catalog, only should be upload if the checksum is the same
            meta = client.get_metadata(f['scope'], f['name'])
            replicastate = [rep for rep in client.list_replicas([{'scope': f['scope'], 'name': f['name']}], all_states=True)]
            if args.rse not in replicastate[0]['rses']:
                client.add_replicas(files=[f], rse=args.rse)
            # logger.warning("The file {0}:{1} already exist in the catalog and will not be added.".format(f['scope'], f['name']))
            if rsemgr.exists(rse_settings=rse_settings, files={'name': f['name'], 'scope': f['scope']}):
                logger.warning('File {0}:{1} already exists on RSE. Will not try to reupload'.format(f['scope'], f['name']))
            else:
                if meta['adler32'] == f['adler32']:
                    logger.info('Local files and file %s:%s recorded in Rucio have the same checksum. Will try the upload' % (f['scope'], f['name']))
                    directory = revert_dict[f['scope'], f['name']]
                    trace['remoteSite'] = rse_settings['rse']
                    trace['protocol'] = rse_settings['protocols'][0]['scheme']
                    trace['filesize'] = f['bytes']
                    trace['transferStart'] = time.time()
                    rsemgr.upload(rse_settings=rse_settings, lfns=[{'name': f['name'], 'scope': f['scope'], 'adler32': f['adler32'], 'filesize': f['bytes']}], source_dir=directory)
                    trace['transferEnd'] = time.time()
                    trace['clientState'] = 'DONE'
                    logger.info('File %s:%s successfully uploaded on the storage' % (f['scope'], f['name']))
                    send_trace(trace, client.host, args.user_agent)
                else:
                    raise DataIdentifierAlreadyExists
        except NotImplementedError, error:
            for proto in rse_settings['protocols']:
                if proto['domains']['wan']['read'] == 1:
                    prot = proto['scheme']
            logger.error('Protocol {0} for RSE {1} not supported!'.format(prot, args.rse))
            return FAILURE
        except DataIdentifierNotFound:
            try:
                if args.no_register is False:
                    # Skiping registration for pilot
                    logger.info('Adding replicas in Rucio catalog')
                    client.add_replicas(files=[f], rse=args.rse)
                    logger.info('Replicas successfully added')
                    if not dsscope:
                        # only need to add rules for files if no dataset is given
                        logger.info('Adding replication rule on RSE {0} for the file {1}:{2}'.format(args.rse, f['scope'], f['name']))
                        client.add_replication_rule([f], copies=1, rse_expression=args.rse, lifetime=args.lifetime)
                directory = revert_dict[f['scope'], f['name']]
                trace['remoteSite'] = rse_settings['rse']
                trace['protocol'] = rse_settings['protocols'][0]['scheme']
                trace['filesize'] = f['bytes']
                trace['transferStart'] = time.time()
                rsemgr.upload(rse_settings=rse_settings, lfns=[{'name': f['name'], 'scope': f['scope'], 'adler32': f['adler32'], 'filesize': f['bytes']}], source_dir=directory)
                trace['transferEnd'] = time.time()
                trace['clientState'] = 'DONE'
                logger.info('File {0}:{1} successfully uploaded on the storage'.format(f['scope'], f['name']))
                send_trace(trace, client.host, args.user_agent)
            except (Duplicate, FileAlreadyExists), error:
                logger.warning(error)
                return FAILURE
            except ResourceTemporaryUnavailable, error:
                logger.error(error)
                return FAILURE
        except DataIdentifierAlreadyExists, error:
            logger.debug(error)
            logger.error("Some of the files already exist in the catalog. No one will be added.")
    if dsname:
        # A dataset is provided. Must add the files to the dataset.
        for f in list_files:
            try:
                client.add_files_to_dataset(scope=dsscope, name=dsname, files=[f])
            except Exception, error:
                logger.warning('Failed to attach file {0} to the dataset'.format(f))
                logger.warning(error)
                logger.warning("Continuing with the next one")

    replicas = []
    replica_dictionary = {}
    for chunk_files_to_list in chunks(files_to_list, 50):
        for rep in client.list_replicas(chunk_files_to_list):
            replica_dictionary[rep['scope'], rep['name']] = rep['rses'].keys()
    for file in list_files:
        if (file['scope'], file['name']) not in replica_dictionary:
            file['state'] = 'A'
            replicas.append(file)
        elif args.rse not in replica_dictionary[file['scope'], file['name']]:
            file['state'] = 'A'
            replicas.append(file)
    if args.no_register is False and replicas != []:
        logger.info('Will update the file replicas states')
        for chunk_replicas in chunks(replicas, 20):
            try:
                client.update_replicas_states(rse=args.rse, files=chunk_replicas)
            except AccessDenied, error:
                logger.error(error)
                return FAILURE
        logger.info('File replicas states successfully updated')
    return SUCCESS


def _downloader2(total_number, scope, name, files, tape_endpoints, is_admin, last_chosen_rse, rse_dict, dest_dir, trace, client, user_agent, exit=False):
    for file in files:
        logger.info('Starting the download of %s:%s' % (file['scope'], file['name']))
        stime = time.time()
        trace['scope'] = file['scope']
        trace['filename'] = file['name']
        if scope == file['scope'] and name == file['name']:
            trace['dataset'] = ''
            trace['datasetScope'] = ''
        else:
            trace['dataset'] = name
            trace['datasetScope'] = scope
        rses = file['rses'].keys()
        if rses == []:
            logger.warning('File %s:%s has no available replicas. Cannot be downloaded.' % (file['scope'], file['name']))
            trace['clientState'] = 'FILE_NOT_FOUND'
            trace['eventType'] = 'download'
            trace['eventVersion'] = version.RUCIO_VERSION[0]
            send_trace(trace, client.host, user_agent)
        else:
            trace['filesize'] = file['bytes']
        trace['eventType'] = 'download'
        trace['eventVersion'] = version.RUCIO_VERSION[0]
        rse_to_remove = []
        for rse in rses:
            if str(rse) in tape_endpoints:
                rse_to_remove.append(rse)
        if len(rses) == len(rse_to_remove):
            if not is_admin:
                logger.warning('File %s:%s has no replicas available on disk endpoints and cannot be downloaded. Please ask for a replication' % (file['scope'], file['name']))
                sys.exit(1)
            else:
                logger.warning('File %s:%s has no replicas available on disk endpoints. Will be downloaded from TAPE.' % (file['scope'], file['name']))
        if last_chosen_rse and last_chosen_rse in rses:
            idx = rses.index(last_chosen_rse)
            rses[idx], rses[0] = rses[0], rses[idx]
        else:
            random.shuffle(rses)
        logger.debug('Potential sources : %s' % str(rses))
        index = 0
        download_ok = 0
        for rse in rses:
            if rse not in rse_dict:
                rse_dict[rse] = rsemgr.get_rse_info(rse)
            if args.protocol:
                try:
                    protocol = rsemgr.select_protocol(rse_dict[rse], operation='read', scheme=args.protocol)
                except RSEProtocolNotSupported, error:
                    logger.error('The protocol specfied (%s) is not supported by the RSE %s' % (args.protocol, rse))
                    logger.debug(error)
                    return FAILURE
                rse_dict[rse]['protocols'] = [protocol, ]
            if rse_dict[rse]['availability_read']:
                logger.debug('Getting file %s:%s from %s' % (file['scope'], file['name'], rse))
                trace['remoteSite'] = rse_dict[rse]['rse']
                trace['protocol'] = rse_dict[rse]['protocols'][0]['scheme']
                trace['transferStart'] = time.time()
                trace['clientState'] = 'DOWNLOAD_ATTEMPT'
                success = False
                retries = 5
                for attempt in xrange(0, retries):
                    try:
                        rsemgr.download(rse_dict[rse], files=[{'name': file['name'], 'scope': file['scope'], 'adler32': file['adler32']}, ], dest_dir=dest_dir, printstatements=True)
                        logger.info('File %s:%s successfully downloaded from %s' % (file['scope'], file['name'], rse))
                        download_ok = 1
                        success = True
                        last_chosen_rse = rse
                        break
                    except FileConsistencyMismatch, error:
                        logger.warning(str(error))
                        try:
                            pfns_dict = rsemgr.lfns2pfns(rse_dict[rse], lfns=[{'name': file['name'], 'scope': file['scope']}, ], operation='read', scheme=args.protocol)
                            pfn = pfns_dict['%s:%s' % (file['scope'], file['name'])]
                            client.declare_suspicious_file_replicas([pfn, ], reason='Corrupted')
                        except Exception, error:
                            logger.debug(str(error))
                        trace['clientState'] = 'FAIL_VALIDATE'
                        logger.debug('Failed attempt %s/%s' % (attempt + 1, retries))
                    except Exception, error:
                        logger.warning(str(error))
                        trace['clientState'] = str(type(error).__name__)
                        logger.debug('Failed attempt %s/%s' % (attempt + 1, retries))
                if success:
                    trace['clientState'] = 'DONE'
                trace['transferEnd'] = time.time()
                send_trace(trace, client.host, args.user_agent)
                if success:
                    break
                index += 1
                if index != len(rses):
                    logger.debug('Will retry download on an other RSE')
        if not download_ok:
            logger.error('Cannot download file %s:%s' % (file['scope'], file['name']))
        else:
            logger.info('File %s:%s successfully downloaded. %s bytes downloaded in %s seconds' % (file['scope'], file['name'], sizefmt(file['bytes'], args.human), time.time() - stime))
    if exit:
        sys.exit(0)
    return


def _downloader1(input_queue, output_queue, threadnb, total_threads, tape_endpoints, is_admin, trace_endpoint, trace_pattern, user_agent):
    last_chosen_rse = None
    rse_dict = {}
    try:
        while(True):
            trace = deepcopy(trace_pattern)
            stime = time.time()
            file = input_queue.get_nowait()
            logger.info('Thread %s/%s : Starting the download of %s:%s' % (threadnb, total_threads, file['scope'], file['name']))
            trace.update({'scope': file['scope'], 'name': file['name'], 'datasetScope': file['datasetScope'], 'dataset': file['datasetName'], 'eventType': 'download', 'eventVersion': version.RUCIO_VERSION[0], 'filesize': file['bytes']})
            rses = file['rses'].keys()
            dest_dir = file['dest_dir']
            if rses == []:
                logger.warning('Thread %s/%s : File %s:%s has no available replicas. Cannot be downloaded.' % (threadnb, total_threads, file['scope'], file['name']))
                trace['clientState'] = 'FILE_NOT_FOUND'
                send_trace(trace, trace_endpoint, args.user_agent)
            rse_to_remove = []
            for rse in rses:
                if str(rse) in tape_endpoints:
                    rse_to_remove.append(rse)
            if len(rses) == len(rse_to_remove):
                if not is_admin:
                    logger.warning('Thread %s/%s : File %s:%s has no replicas available on disk endpoints and cannot be downloaded. Please ask for a replication' % (threadnb, total_threads, file['scope'], file['name']))
                    sys.exit(1)
                else:
                    logger.warning('Thread %s/%s : File %s:%s has no replicas available on disk endpoints. Will be downloaded from TAPE.' % (threadnb, total_threads, file['scope'], file['name']))
            if last_chosen_rse and last_chosen_rse in rses:
                idx = rses.index(last_chosen_rse)
                rses[idx], rses[0] = rses[0], rses[idx]
            else:
                random.shuffle(rses)
            logger.debug('Thread %s/%s : Potential sources : %s' % (threadnb, total_threads, str(rses)))
            index = 0
            download_ok = 0
            for rse in rses:
                if rse not in rse_dict:
                    rse_dict[rse] = rsemgr.get_rse_info(rse)
                if args.protocol:
                    try:
                        protocol = rsemgr.select_protocol(rse_dict[rse], operation='read', scheme=args.protocol)
                    except RSEProtocolNotSupported, error:
                        logger.error('Thread %s/%s : The protocol specfied (%s) is not supported by the RSE %s' % (threadnb, total_threads, args.protocol, rse))
                        logger.debug(error)
                        return FAILURE
                    rse_dict[rse]['protocols'] = [protocol, ]
                if rse_dict[rse]['availability_read']:
                    logger.debug('Thread %s/%s : Getting file %s:%s from %s' % (threadnb, total_threads, file['scope'], file['name'], rse))
                    trace.update({'remoteSite': rse_dict[rse]['rse'], 'protocol': rse_dict[rse]['protocols'][0]['scheme'], 'transferStart': time.time(), 'clientState': 'DOWNLOAD_ATTEMPT'})
                    success = False
                    retries = 5
                    for attempt in xrange(0, retries):
                        try:
                            rsemgr.download(rse_dict[rse], files=[{'name': file['name'], 'scope': file['scope'], 'adler32': file['adler32']}, ], dest_dir=dest_dir, printstatements=True)
                            logger.info('Thread %s/%s : File %s:%s successfully downloaded from %s' % (threadnb, total_threads, file['scope'], file['name'], rse))
                            download_ok = 1
                            success = True
                            last_chosen_rse = rse
                            break
                        except KeyboardInterrupt:
                            logger.warning('You pressed Ctrl+C! Exiting gracefully')
                            os.kill(os.getpgid(), signal.SIGINT)
                            break
                        except FileConsistencyMismatch, error:
                            logger.warning(str(error))
                            try:
                                pfns_dict = rsemgr.lfns2pfns(rse_dict[rse], lfns=[{'name': file['name'], 'scope': file['scope']}, ], operation='read', scheme=args.protocol)
                                pfn = pfns_dict['%s:%s' % (file['scope'], file['name'])]
                                output_queue.put({'dataset_scope': file['datasetScope'], 'dataset_name': file['datasetName'], 'scope': file['scope'], 'name': file['name'], 'clientState': 'CORRUPTED', 'attemptnr': attempt + 1, 'pfn': pfn})
                            except Exception, error:
                                logger.debug(str(error))
                            trace['clientState'] = 'FAIL_VALIDATE'
                            logger.debug('Thread %s/%s : Failed attempt %s/%s' % (threadnb, total_threads, attempt + 1, retries))
                        except Exception, error:
                            logger.warning(str(error))
                            trace['clientState'] = str(type(error).__name__)
                            logger.debug('Thread %s/%s : Failed attempt %s/%s' % (threadnb, total_threads, attempt + 1, retries))

                    if success:
                        trace['clientState'] = 'DONE'
                        output_queue.put({'dataset_scope': file['datasetScope'], 'dataset_name': file['datasetName'], 'scope': file['scope'], 'name': file['name'], 'clientState': 'DONE', 'attemptnr': attempt + 1})
                    trace['transferEnd'] = time.time()

                    send_trace(trace, trace_endpoint, user_agent)

                    if success:
                        break
                    index += 1

                    if index != len(rses):
                        logger.debug('Thread %s/%s : Will retry download on an other RSE' % (threadnb, total_threads))
<<<<<<< HEAD
=======
                else:
                    logger.info('Thread %s/%s : RSE %s is blacklisted for reading' % (threadnb, total_threads, rse))
>>>>>>> 8b9b3c28

            if not download_ok:
                logger.error('Thread %s/%s : Cannot download file %s:%s' % (threadnb, total_threads, file['scope'], file['name']))
            else:
                logger.info('Thread %s/%s : File %s:%s successfully downloaded. %s bytes downloaded in %s seconds' % (threadnb, total_threads, file['scope'], file['name'], sizefmt(file['bytes'], args.human), time.time() - stime))

            input_queue.task_done()

    except Empty:
        return


def _file_exists(type, scope, name, directory, dsn=None, no_subdir=False):
    file_exists = False
    dest_dir = None
    if no_subdir:
        dest_dir = '%s' % (directory)
    else:
        if type != 'FILE':
            dest_dir = '%s/%s' % (directory, dsn)
            if os.path.isfile('%s/%s' % (dest_dir, name)):
                file_exists = True
        else:
            dest_dir = '%s/%s' % (directory, scope)
            if os.path.isfile('%s/%s' % (dest_dir, name)):
                file_exists = True
    return file_exists, dest_dir


def download(args):
    """
    %(prog)s download [options] <field1=value1 field2=value2 ...>

    Download files from Rucio
    """
    if args.old:
        logger.debug('Using old threaded download model')
        return download2(args)

    return download1(args)


def download1(args):
    """
    %(prog)s download [options] <field1=value1 field2=value2 ...>

    Download files from Rucio using new threaded model and RSE expression support
    """
    client = get_client(args)
    trace_endpoint = client.host
    summary = {}
    trace_pattern = {'hostname': socket.getfqdn(), 'account': client.account, 'uuid': generate_uuid(), 'eventType': 'download', 'eventVersion': version.RUCIO_VERSION[0]}
    nbfiles_to_download = {}

    tape_endpoints = []
    try:
        tape_endpoints = [str(rse['rse']) for rse in client.list_rses('rse_type=TAPE')]
    except InvalidRSEExpression, error:
        logger.warning(error)

    account_attributes = [acc for acc in client.list_account_attributes(client.account)]
    is_admin = False
    for attr in account_attributes[0]:
        if attr['key'] == 'admin' and attr['value'] is True:
            logger.debug('Admin mode enabled')
            is_admin = True
            break

    # Extract the scope, name from the did(s)
    dids = []
    for did in args.dids:
        try:
            scope, name = extract_scope(did)
            if name.find('*') > -1:
                for dsn in client.list_dids(scope, filters={'name': name}):
                    dids.append((scope, dsn))
            else:
                dids.append((scope, name))
        except ValueError, error:
            logger.error('ERROR cannot extract the scope and name from %s : [%s]' % (did, error))
            return FAILURE

    total_workers = 1
    if args.ndownloader:
        total_workers = args.ndownloader
        nlimit = 5
        if total_workers > nlimit:
            logger.warning('Cannot use more than %s parallel downloader.' % nlimit)
            total_workers = nlimit

    input_queue = Queue()
    output_queue = Queue()
    for scope, name in dids:
        try:
            summary['%s:%s' % (scope, name)] = {}
            logger.debug('Checking validity of DID')
            did_info = client.get_did(scope, name)
            did_type = did_info['type']
            dataset_scope = '' if did_type == 'FILE' else scope
            dataset_name = '' if did_type == 'FILE' else name
            logger.debug('Getting the list of replicas')
            replicas = [f for f in client.list_replicas([{'scope': scope, 'name': name}],
                                                        rse_expression=args.rse)]

            if args.nrandom:
                files_to_download = replicas
                random.shuffle(files_to_download)
                files_to_download = files_to_download[0:args.nrandom]
            else:
                files_to_download = replicas
            nbfiles_to_download['%s:%s' % (scope, name)] = len(files_to_download)

            logger.info('Starting download for %s:%s with %s files' % (scope, name, len(files_to_download)))
            for file in files_to_download:
                file_download = file
                dest_dir = None
                file_exists, dest_dir = _file_exists(did_type, file['scope'], file['name'], args.dir, dsn=name, no_subdir=args.no_subdir)
                if file_exists:
                    logger.info('File %s:%s already exists locally' % (file['scope'], file['name']))
                    summary['%s:%s' % (scope, name)]['%s:%s' % (file['scope'], file['name'])] = 2
                    trace = deepcopy(trace_pattern)
                    # Filling and sending the trace
                    trace.update({'scope': file['scope'], 'filename': file['name'], 'datasetScope': dataset_scope, 'datasetName': dataset_name,
                                 'filesize': file['bytes'], 'transferStart': time.time(), 'transferEnd': time.time(), 'clientState': 'ALREADY_DONE'})
                    send_trace(trace, trace_endpoint, args.user_agent)
                    output_queue.put({'dataset_scope': dataset_scope, 'dataset_name': dataset_name, 'scope': file['scope'], 'name': file['name'], 'clientState': 'ALREADY_DONE'})
                else:
                    logger.debug('Will start downloading file %s:%s' % (file['scope'], file['name']))
                    if not os.path.isdir(dest_dir):
                        os.mkdir(dest_dir)
                    if args.no_subdir is True and os.path.isfile('%s/%s' % (dest_dir, file['name'])):
                        # Overwrite the files
                        os.remove("%s/%s" % (dest_dir, file['name']))
                    file_download['datasetScope'] = dataset_scope
                    file_download['datasetName'] = dataset_name
                    file_download['dest_dir'] = dest_dir
                    input_queue.put(file_download)

        except Exception, error:
            logger.error('Failed to download %(scope)s:%(name)s' % locals())
            logger.error(error)

    threads = []
    for worker in range(total_workers):
        thread = Thread(target=_downloader1, kwargs={'input_queue': input_queue, 'output_queue': output_queue, 'threadnb': worker + 1, 'total_threads': total_workers,
                                                     'tape_endpoints': tape_endpoints, 'is_admin': is_admin, 'trace_endpoint': trace_endpoint, 'trace_pattern': trace_pattern,
                                                     'user_agent': args.user_agent})
        thread.daemon = True
        thread.start()
        threads.append(thread)

    graceful_stop = None
    while not input_queue.empty():
        try:
            pass
        except KeyboardInterrupt:
            graceful_stop = True
            for thread in threads:
                thread.kill_received = True
            break
    if graceful_stop:
        logger.warning('You pressed Ctrl+C! Exiting gracefully')
    else:
        input_queue.join()

    while(True):
        try:
            item = output_queue.get_nowait()
            output_queue.task_done()
            logger.info(str(item))
            logger.info(str(summary))
            if '%s:%s' % (item['dataset_scope'], item['dataset_name']) in summary or '%s:%s' % (item['scope'], item['name']) in summary:
                if item['dataset_scope'] == '':
                    summary['%s:%s' % (item['scope'], item['name'])]['%s:%s' % (item['scope'], item['name'])] = item['clientState']
                else:
                    summary['%s:%s' % (item['dataset_scope'], item['dataset_name'])]['%s:%s' % (item['scope'], item['name'])] = item['clientState']
                if item['clientState'] == 'CORRUPTED':
                    client.declare_suspicious_file_replicas([item['pfn'], ], reason='Corrupted')
        except Empty:
            break

    print '----------------------------------'
    print 'Download summary'
    for did in summary:
        print '-' * 40
        print 'DID %s' % (did)
        downloaded_files = 0
        not_downloaded_files = 0
        local_files = 0
        for file in summary[did]:
            if summary[did][file] == 'DONE':
                downloaded_files += 1
            elif summary[did][file] == 'ALREADY_DONE':
                local_files += 1

        not_downloaded_files = nbfiles_to_download[did] - downloaded_files - local_files
        print '{0:40} {1:6d}'.format('Total files : ', nbfiles_to_download[did])
        print '{0:40} {1:6d}'.format('Downloaded files : ', downloaded_files)
        print '{0:40} {1:6d}'.format('Files already found locally : ', local_files)
        print '{0:40} {1:6d}'.format('Files that cannot be downloaded : ', not_downloaded_files)

    return not_downloaded_files


def download2(args):
    """
    %(prog)s download [options] <field1=value1 field2=value2 ...>

    Download files from Rucio, the ancient way with RSE expression support
    """
    client = get_client(args)
    rse_dict = {}
    summary = {}
    trace = {}
    trace_uuid = generate_uuid()
    trace['hostname'] = socket.getfqdn()
    trace['account'] = client.account
    trace['uuid'] = trace_uuid
    nbfiles_to_download = {}

    try:
        tape_endpoints = [str(rse['rse']) for rse in client.list_rses('rse_type=TAPE')]
    except InvalidRSEExpression, error:
        logger.warning(error)
        tape_endpoints = []

    account_attributes = [acc for acc in client.list_account_attributes(client.account)]
    is_admin = False
    for attr in account_attributes[0]:
        logger.debug(attr)
        if attr['key'] == 'admin' and attr['value'] is True:
            is_admin = True
            break

    dids = []
    for did in args.dids:
        try:
            scope, name = extract_scope(did)
            if name.find('*') > -1:
                for dsn in client.list_dids(scope, filters={'name': name}):
                    dids.append((scope, dsn))
            else:
                dids.append((scope, name))
        except ValueError, error:
            logger.error('ERROR cannot extract the scope and name from %s : [%s]' % (did, error))
            return FAILURE

    for scope, name in dids:
        try:
            did_info = client.get_did(scope, name)
            files_to_download = [f for f in client.list_files(scope=scope, name=name)]
            if args.nrandom:
                files_to_download = files_to_download[0:args.nrandom]
            nbfiles_to_download['%s:%s' % (scope, name)] = len(files_to_download)
            logger.info('Starting download for %s:%s with %s files' % (scope, name, len(files_to_download)))
            summary['%s:%s' % (scope, name)] = {}
            logger.debug('Getting the list of replicas')
            files = client.list_replicas([{'scope': scope, 'name': name}],
                                         rse_expression=args.rse)

            if args.nrandom:
                files_to_download = [f for f in files]
                random.shuffle(files_to_download)
                files_to_download = files_to_download[0:args.nrandom]
            else:
                files_to_download = files
            last_chosen_rse = None
            dict_files_to_download = {}
            dict_files_to_download[0] = []
            total_workers = 1
            if args.ndownloader:
                total_workers = args.ndownloader
                nlimit = 5
                if total_workers > nlimit:
                    logger.warning('Cannot use more than %s parallel downloader.' % nlimit)
                    total_workers = nlimit
                for i in xrange(total_workers):
                    dict_files_to_download[i] = []
            for file in files_to_download:
                dest_dir = None
                file_exists, dest_dir = _file_exists(did_info['type'], file['scope'], file['name'], args.dir, dsn=name, no_subdir=args.no_subdir)
                if file_exists:
                    logger.info('File %s:%s already exists locally' % (file['scope'], file['name']))
                    summary['%s:%s' % (scope, name)]['%s:%s' % (file['scope'], file['name'])] = 2
                    # Filling and sending the trace
                    trace['scope'] = file['scope']
                    trace['filename'] = file['name']
                    if scope == file['scope'] and name == file['name']:
                        trace['dataset'] = ''
                        trace['datasetScope'] = ''
                    else:
                        trace['dataset'] = name
                        trace['datasetScope'] = scope
                    trace['filesize'] = file['bytes']
                    trace['eventType'] = 'download'
                    trace['eventVersion'] = version.RUCIO_VERSION[0]
                    trace['transferStart'] = time.time()
                    trace['transferEnd'] = time.time()
                    trace['clientState'] = 'ALREADY_DONE'
                    for dummy in xrange(5):
                        try:
                            requests.post(client.host + '/traces/', verify=False, data=json.dumps(trace))
                            break
                        except Exception:
                            pass
                else:
                    logger.debug('Will start downloading file %s:%s' % (file['scope'], file['name']))
                    if not os.path.isdir(dest_dir):
                        os.mkdir(dest_dir)
                    if args.no_subdir is True and os.path.isfile('%s/%s' % (dest_dir, file['name'])):
                        # Overwrite the files
                        os.remove("%s/%s" % (dest_dir, file['name']))
                    hash_md5 = hashlib.md5()
                    hash_md5.update('%s:%s' % (file['scope'], file['name']))
                    worker_number = int(hash_md5.hexdigest(), 16) % total_workers
                    dict_files_to_download[worker_number].append(file)

            if total_workers == 1 and dict_files_to_download:
                _downloader2(total_workers, scope, name, dict_files_to_download[0],
                             tape_endpoints, is_admin, last_chosen_rse,
                             rse_dict, dest_dir, trace, client, args.user_agent, exit=False)
            else:
                pool_list = []
                for worker_number in dict_files_to_download:
                    proc = Process(target=_downloader2, args=(total_workers, scope, name,
                                   dict_files_to_download[worker_number], tape_endpoints,
                                   is_admin, last_chosen_rse, rse_dict, dest_dir, trace,
                                   client, args.user_agent))
                    proc.start()
                    pool_list.append(proc)
                active_workers = pool_list

                while active_workers:
                    time.sleep(2)
                    active_workers = [worker for worker in pool_list if worker.is_alive()]

            for worker in dict_files_to_download:
                for file in dict_files_to_download[worker]:
                    file_exists, dest_dir = _file_exists(did_info['type'], file['scope'], file['name'], args.dir, dsn=name, no_subdir=args.no_subdir)
                    # If no_subdir is set, "Files already found locally" should be 0, truly existing files will be overwriten...
                    if file_exists:
                        summary['%s:%s' % (scope, name)]['%s:%s' % (file['scope'], file['name'])] = 1
                    elif os.path.isfile('%s/%s' % (dest_dir, file['name'])):
                        summary['%s:%s' % (scope, name)]['%s:%s' % (file['scope'], file['name'])] = 1

        except DataIdentifierAlreadyExists, error:
            logger.error(error)
            return FAILURE
        except Exception, error:
            logger.error('Failed to download %(scope)s:%(name)s' % locals())
            logger.error(error)

    logger.info('Download operation for %s:%s done' % (scope, name))
    print '----------------------------------'
    print 'Download summary'
    for did in summary:
        print '-' * 40
        print 'DID %s' % (did)
        downloaded_files = 0
        not_downloaded_files = 0
        local_files = 0
        for file in summary[did]:
            if summary[did][file] == 1:
                downloaded_files += 1
            elif summary[did][file] == 2:
                local_files += 1
        not_downloaded_files = nbfiles_to_download[did] - downloaded_files - local_files
        print '{0:40} {1:6d}'.format('Total files : ', nbfiles_to_download[did])
        print '{0:40} {1:6d}'.format('Downloaded files : ', downloaded_files)
        print '{0:40} {1:6d}'.format('Files already found locally : ', local_files)
        print '{0:40} {1:6d}'.format('Files that cannot be downloaded : ', not_downloaded_files)

    return not_downloaded_files


@exception_handler
def get_metadata(args):
    """
    %(prog)s get_metadata [options] <field1=value1 field2=value2 ...>

    Get data identifier metadata
    """
    client = get_client(args)
    for did in args.dids:
        scope, name = extract_scope(did)
        meta = client.get_metadata(scope=scope, name=name)
        for k in meta:
            print '%s: %s' % (k, meta[k])
    return SUCCESS


@exception_handler
def set_metadata(args):
    """
    %(prog)s set_metadata [options] <field1=value1 field2=value2 ...>

    Set data identifier metadata
    """
    client = get_client(args)
    value = args.value
    if args.key == 'lifetime':
        value = float(args.value)
    scope, name = extract_scope(args.did)
    client.set_metadata(scope=scope, name=name, key=args.key, value=value)
    return SUCCESS


def delete_metadata(args):
    """
    %(prog)s set_metadata [options] <field1=value1 field2=value2 ...>

    Delete data identifier metadata
    """
    # For the moment..
    raise NotImplementedError


@exception_handler
def add_rule(args):
    """
    %(prog)s add-rule <did> <copies> <rse-expression> [options]

    Add a rule to a did.
    """
    client = get_client(args)
    dids = []
    for did in args.dids:
        scope, name = extract_scope(did)
        dids.append({'scope': scope, 'name': name})
    rule_ids = client.add_replication_rule(dids=dids,
                                           copies=args.copies,
                                           rse_expression=args.rse_expression,
                                           weight=args.weight,
                                           lifetime=args.lifetime,
                                           grouping=args.grouping,
                                           account=args.rule_account,
                                           locked=args.locked,
                                           source_replica_expression=args.source_replica_expression,
                                           notify=args.notify,
                                           activity=args.activity,
                                           comment=args.comment,
                                           ask_approval=args.ask_approval,
                                           asynchronous=args.asynchronous)
    for rule in rule_ids:
        print rule
    return SUCCESS


@exception_handler
def delete_rule(args):
    """
    %(prog)s delete-rule [options] <ruleid>

    Delete a rule.
    """
    client = get_client(args)
    try:
        # Test if the rule_id is a real rule_id
        uuid.UUID(args.rule_id)
        client.delete_replication_rule(rule_id=args.rule_id, purge_replicas=args.purge_replicas)
    except ValueError:
        # Otherwise, trying to extract the scope, name from args.rule_id
        if not args.rse_expression:
            logger.error('A RSE expression must be specified if you do not provide a rule_id but a DID')
            return FAILURE
        scope, name = extract_scope(args.rule_id)
        rules = client.list_did_rules(scope=scope, name=name)
        if args.rule_account is None:
            account = client.account
        else:
            account = args.rule_account
        deletion_success = False
        for rule in rules:
            if args.delete_all:
                account_checked = True
            else:
                account_checked = rule['account'] == account
            if rule['rse_expression'] == args.rse_expression and account_checked:
                client.delete_replication_rule(rule_id=rule['id'], purge_replicas=args.purge_replicas)
                deletion_success = True
        if not deletion_success:
            logger.error('No replication rule was deleted from the DID')
            return FAILURE
    return SUCCESS


@exception_handler
def update_rule(args):
    """
    %(prog)s update-rule [options] <ruleid>

    Update a rule.
    """
    client = get_client(args)
    options = {}
    if args.lifetime:
        options['lifetime'] = None if args.lifetime.lower() == "none" else int(args.lifetime)
    if args.locked:
        if args.locked == "True":
            options['locked'] = True
        elif args.locked == "False":
            options['locked'] = False
    if args.rule_account:
        options['account'] = args.rule_account
    if args.state_stuck:
        options['state'] = 'STUCK'
    if args.state_suspended:
        options['state'] = 'SUSPENDED'
    if args.rule_activity:
        options['activity'] = args.rule_activity
    if args.source_replica_expression:
        options['source_replica_expression'] = None if args.source_replica_expression.lower() == 'none' else args.source_replica_expression
    if args.cancel_requests:
        options['cancel_requests'] = True
    if args.priority:
        options['priority'] = int(args.priority)
    if args.child_rule_id:
        options['child_rule_id'] = args.child_rule_id
    client.update_replication_rule(rule_id=args.rule_id, options=options)
    print 'Updated Rule'
    return SUCCESS


@exception_handler
def info_rule(args):
    """
    %(prog)s rule-info [options] <ruleid>

    Retrieve information about a rule.
    """
    client = get_client(args)
    if args.examine:
        analysis = client.examine_replication_rule(rule_id=args.rule_id)
        print 'Status of the replication rule: %s' % analysis['rule_error']
        if analysis['transfers']:
            print 'STUCK Requests:'
            for transfer in analysis['transfers']:
                print '  %s:%s' % (transfer['scope'], transfer['name'])
                print '    RSE:                  %s' % str(transfer['rse'])
                print '    Attempts:             %s' % str(transfer['attempts'])
                print '    Last Retry:           %s' % str(transfer['last_time'])
                print '    Last error:           %s' % str(transfer['last_error'])
                print '    Last source:          %s' % str(transfer['last_source'])
                print '    Available sources:    %s' % ', '.join([source[0] for source in transfer['sources'] if source[1]])
                print '    Blacklisted sources:  %s' % ', '.join([source[0] for source in transfer['sources'] if not source[1]])
    else:
        rule = client.get_replication_rule(rule_id=args.rule_id)
        print "Id:                         %s" % rule['id']
        print "Account:                    %s" % rule['account']
        print "Scope:                      %s" % rule['scope']
        print "Name:                       %s" % rule['name']
        print "RSE Expression:             %s" % rule['rse_expression']
        print "Copies:                     %s" % rule['copies']
        print "State:                      %s" % rule['state']
        print "Locks OK/REPLICATING/STUCK: %s/%s/%s" % (rule['locks_ok_cnt'], rule['locks_replicating_cnt'], rule['locks_stuck_cnt'])
        print "Grouping:                   %s" % rule['grouping']
        print "Expires at:                 %s" % rule['expires_at']
        print "Locked:                     %s" % rule['locked']
        print "Weight:                     %s" % rule['weight']
        print "Created at:                 %s" % rule['created_at']
        print "Updated at:                 %s" % rule['updated_at']
        print "Error:                      %s" % rule['error']
        print "Subscription Id:            %s" % rule['subscription_id']
        print "Source replica expression:  %s" % rule['source_replica_expression']
        print "Activity:                   %s" % rule['activity']
        print "Comment:                    %s" % rule['comments']
        print "Ignore Quota:               %s" % rule['ignore_account_limit']
        print "Ignore Availability:        %s" % rule['ignore_availability']
        print "Purge replicas:             %s" % rule['purge_replicas']
        print "Notification:               %s" % rule['notification']
    return SUCCESS


@exception_handler
def list_rules(args):
    """
    %(prog)s list-rules ...

    List rules.
    """
    client = get_client(args)
    if args.rule_id:
        rules = [client.get_replication_rule(args.rule_id)]
    elif args.file:
        scope, name = extract_scope(args.file)
        rules = client.list_associated_rules_for_file(scope=scope, name=name)
    elif args.traverse:
        scope, name = extract_scope(args.did)
        locks = client.get_dataset_locks(scope=scope, name=name)
        rules = []
        for rule_id in list(set([lock['rule_id'] for lock in locks])):
            rules.append(client.get_replication_rule(rule_id))
    elif args.did:
        scope, name = extract_scope(args.did)
        meta = client.get_metadata(scope=scope, name=name)
        rules = client.list_did_rules(scope=scope, name=name)
        try:
            rules.next()
            rules = client.list_did_rules(scope=scope, name=name)
        except StopIteration:
            rules = []
            # looking for other rules
            if meta['did_type'] == u'CONTAINER':
                for dsn in client.list_content(scope, name):
                    rules.extend(client.list_did_rules(scope=dsn['scope'], name=dsn['name']))
            if meta['did_type'] == u'DATASET':
                for container in client.list_parent_dids(scope, name):
                    rules.extend(client.list_did_rules(scope=container['scope'], name=container['name']))
    elif args.rule_account:
        rules = client.list_account_rules(account=args.rule_account)
    elif args.subscription:
        account = args.subscription[0]
        name = args.subscription[1]
        rules = client.list_subscription_rules(account=account, name=name)
    else:
        print 'At least one option has to be given. Use -h to list the options.'
        return FAILURE
    if args.csv:
        for rule in rules:
            print "{0}, {1}, {2}, {3}, {4}, {5}, {6}".format(rule['id'],
                                                             rule['account'],
                                                             '%s:%s' % (rule['scope'], rule['name']),
                                                             '%s[%d/%d/%d]' % (rule['state'], rule['locks_ok_cnt'], rule['locks_replicating_cnt'], rule['locks_stuck_cnt']),
                                                             rule['rse_expression'],
                                                             rule['copies'],
                                                             rule['expires_at'])
    else:
        table = []
        for rule in rules:
            table.append([rule['id'],
                          rule['account'],
                          '%s:%s' % (rule['scope'], rule['name']),
                          '%s[%d/%d/%d]' % (rule['state'], rule['locks_ok_cnt'], rule['locks_replicating_cnt'], rule['locks_stuck_cnt']),
                          rule['rse_expression'],
                          rule['copies'],
                          rule['expires_at']])
        print tabulate.tabulate(table, tablefmt='simple', headers=['ID', 'ACCOUNT', 'SCOPE:NAME', 'STATE[OK/REPL/STUCK]', 'RSE_EXPRESSION', 'COPIES', 'EXPIRES (UTC)'])
    return SUCCESS


@exception_handler
def list_rules_history(args):
    """
    %(prog)s list-rules_history ...

    List replication rules history for a DID.
    """
    rule_dict = []
    client = get_client(args)
    scope, name = extract_scope(args.did)
    for rule in client.list_replication_rule_full_history(scope, name):
        if rule['rule_id'] not in rule_dict:
            rule_dict.append(rule['rule_id'])
            print '-' * 40
            print 'Rule insertion'
            print 'Account : %s' % rule['account']
            print 'RSE expression : %s' % (rule['rse_expression'])
            print 'Time : %s' % (rule['created_at'])
        else:
            rule_dict.remove(rule['rule_id'])
            print '-' * 40
            print 'Rule deletion'
            print 'Account : %s' % rule['account']
            print 'RSE expression : %s' % (rule['rse_expression'])
            print 'Time : %s' % (rule['updated_at'])
    return SUCCESS


@exception_handler
def list_rses(args):
    """
    %(prog)s list-rses [options] <field1=value1 field2=value2 ...>

    List rses.

    """
    client = get_client(args)
    rse_expression = None
    if args.rse_expression:
        rse_expression = args.rse_expression
    rses = client.list_rses(rse_expression)
    for rse in rses:
        print '%(rse)s' % rse
    return SUCCESS


@exception_handler
def list_rse_attributes(args):
    """
    %(prog)s list-rse-attributes [options] <field1=value1 field2=value2 ...>

    List rses.

    """
    client = get_client(args)
    attributes = client.list_rse_attributes(rse=args.rse)
    for k in attributes:
        print '  ' + k + ': ' + str(attributes[k])
    return SUCCESS


@exception_handler
def list_rse_usage(args):
    """
    %(prog)s list-rse-usage [options] <rse>

    Show the space usage of a given rse

    """
    client = get_client(args)
    usages = client.get_rse_usage(rse=args.rse)
    print 'USAGE:'
    for usage in usages:
        print '------'
        print_free = False
        if usage['source'] in ['srm']:
            print_free = True
        for elem in usage:
            if not (elem == 'free' or elem == 'total') or print_free:
                if elem == 'free' or elem == 'total' or elem == 'used':
                    print '  {0}: {1}'.format(elem, sizefmt(usage[elem], args.human))
                else:
                    print '  {0}: {1}'.format(elem, usage[elem])
    print '------'
    return SUCCESS


@exception_handler
def list_account_limits(args):
    """
    %(prog)s list [options] <field1=value1 field2=value2 ...>

    List account limits.

    """
    client = get_client(args)
    table = []
    if args.rse:
        limits = client.get_account_limit(account=args.limit_account, rse=args.rse)
    else:
        limits = client.get_account_limits(account=args.limit_account)
    for limit in limits.items():
        table.append([limit[0], sizefmt(limit[1], args.human)])
    table.sort()
    print tabulate.tabulate(table, tablefmt=tablefmt, headers=['RSE', 'LIMIT'])
    return SUCCESS


@exception_handler
def list_account_usage(args):
    """
    %(prog)s list [options] <field1=value1 field2=value2 ...>

    List account usage.

    """
    client = get_client(args)
    table = []
    if args.rse:
        usage = client.get_account_usage(account=args.usage_account, rse=args.rse)
    else:
        usage = client.get_account_usage(account=args.usage_account)
    for item in usage:
        remaining = 0 if float(item['bytes_remaining']) < 0 else float(item['bytes_remaining'])
        table.append([item['rse'], sizefmt(item['bytes'], args.human), sizefmt(item['bytes_limit'], args.human), sizefmt(remaining, args.human)])
    table.sort()
    print tabulate.tabulate(table, tablefmt=tablefmt, headers=['RSE', 'USAGE', 'LIMIT', 'QUOTA LEFT'])
    return SUCCESS


@exception_handler
def list_datasets_rse(args):
    """
    %(prog)s list [options] <field1=value1 field2=value2 ...>

    List the datasets in a site.

    """
    client = get_client(args)
    if args.long:
        table = []
        for dsn in client.list_datasets_per_rse(args.rse):
            print dsn
            table.append(['%s:%s' % (dsn['scope'], dsn['name']), '%s/%s' % (str(dsn['available_length']), str(dsn['length'])), '%s/%s' % (str(dsn['available_bytes']), str(dsn['bytes']))])
        table.sort()
        print tabulate.tabulate(table, tablefmt=tablefmt, headers=['DID', 'LOCAL FILES/TOTAL FILES', 'LOCAL BYTES/TOTAL BYTES'])
    else:
        dsns = list(set(['%s:%s' % (dsn['scope'], dsn['name']) for dsn in client.list_datasets_per_rse(args.rse)]))
        dsns.sort()
        print "SCOPE:NAME"
        print '----------'
        for dsn in dsns:
            print dsn
    return SUCCESS


@exception_handler
def list_pfns(args):
    """
    %(prog)s list [options] <field1=value1 field2=value2 ...>

    List the possible PFN for a file at a site.

    """
    print ''
    print 'The functionality of this command has been moved to ' + Color.BOLD + 'rucio-admin' + Color.END + ' tool. In order to get the pfns of a replica, '\
          + Color.BOLD + 'rucio list-file-replicas' + Color.END + ' command must be used.'
    print ''


@exception_handler
def list_parent_datasets(args):
    """
    %(prog)s list [options] <field1=value1 field2=value2 ...>

    List the possible PFN for a file at a site.

    """
    client = get_client(args)
    inputs = args.inputs.split(',')
    guids = []
    pfns = []
    for input in inputs:
        try:
            uuid.UUID(input)
            guids.append(input)
        except ValueError:
            pfns.append(input)

    print pfns, guids
    dict_datasets = {}
    if pfns:
        for res in client.get_did_from_pfns(pfns):
            for key in res:
                if key not in dict_datasets:
                    dict_datasets[key] = []
                for rule in client.list_associated_rules_for_file(res[key]['scope'], res[key]['name']):
                    if '%s:%s' % (rule['scope'], rule['name']) not in dict_datasets[key]:
                        dict_datasets[key].append('%s:%s' % (rule['scope'], rule['name']))
    for guid in guids:
        for did in client.get_dataset_by_guid(guid):
            if guid not in dict_datasets:
                dict_datasets[guid] = []
            for rule in client.list_associated_rules_for_file(did['scope'], did['name']):
                if '%s:%s' % (rule['scope'], rule['name']) not in dict_datasets[guid]:
                    dict_datasets[guid].append('%s:%s' % (rule['scope'], rule['name']))

    for pfn in dict_datasets:
        print 'PFN or GUID : ', pfn
        print 'Parents : ', ','.join(dict_datasets[pfn])
    return SUCCESS


def test_server(args):
    """"
    %(prog)s test-server [options] <field1=value1 field2=value2 ...>
    Test the client against a server.
    """
    import nose
    config = nose.config.Config()
    config.verbosity = 2
    nose.run(argv=sys.argv[1:], defaultTest='rucio.tests.test_rucio_server', config=config)
    return SUCCESS


if __name__ == '__main__':
    usage = """
usage: %(prog)s <command> [options] [args]

Commands:

    help <command>  Output help for one of the commands below


"""
    oparser = argparse.ArgumentParser(prog=os.path.basename(sys.argv[0]), add_help=True)
    subparsers = oparser.add_subparsers()

    # Main arguments
    oparser.add_argument('--version', action='version', version='%(prog)s ' + version.version_string())
    oparser.add_argument('--verbose', '-v', default=False, action='store_true', help="Print more verbose output.")
    oparser.add_argument('-H', '--host', dest="host", metavar="ADDRESS", help="The Rucio API host.")
    oparser.add_argument('--auth-host', dest="auth_host", metavar="ADDRESS", help="The Rucio Authentication host.")
    oparser.add_argument('-a', '--account', dest="account", metavar="ACCOUNT", help="Rucio account to use.")
    oparser.add_argument('-S', '--auth-strategy', dest="auth_strategy", default=None, help="Authentication strategy (userpass or x509)")
    oparser.add_argument('-T', '--timeout', dest="timeout", type=float, default=None, help="Set all timeout values to seconds.")
    oparser.add_argument('--robot', '-R', dest="human", default=True, action='store_false', help="All output in bytes and without the units. This output format is preferred by parsers and scripts.")
    oparser.add_argument('--user-agent', '-U', dest="user_agent", default='rucio-clients', action='store', help="Rucio User Agent")

    # Options for the userpass auth_strategy
    oparser.add_argument('-u', '--user', dest='username', default=None, help='username')
    oparser.add_argument('-pwd', '--password', dest='password', default=None, help='password')

    # Options for the x509  auth_strategy
    oparser.add_argument('--certificate', dest='certificate', default=None, help='Client certificate file.')
    oparser.add_argument('--ca-certificate', dest='ca_certificate', default=None, help='CA certificate to verify peer against (SSL).')

    # Ping command
    ping_parser = subparsers.add_parser('ping', help='Ping Rucio server.')
    ping_parser.set_defaults(which='ping')

    # The whoami command
    whoami_parser = subparsers.add_parser('whoami', help='Get information about account whose token is used.')
    whoami_parser.set_defaults(which='whoami_account')

    # The list-file-replicas command
    list_file_replicas_parser = subparsers.add_parser('list-file-replicas', help='List the replicas of a DID and it\'s PFNs.', description='This method allows to list all the replicas of a given Data IDentifier (DID).\
                                                 The only mandatory parameter is the DID which can be a container/dataset/files. By default all the files replicas in state available are returned.')
    list_file_replicas_parser.set_defaults(which='list_file_replicas')
    list_file_replicas_parser.add_argument('--protocols', dest='protocols', action='store', help='List of comma separated protocols. (i.e. https, root, srm).', required=False)
    list_file_replicas_parser.add_argument('--all-states', dest='all_states', action='store_true', default=False, help='To select all replicas (including unavailable ones).', required=False)
    list_file_replicas_parser.add_argument('--list-collections', dest='list_collections', action='store_true', default=False, help='To have the number of files of the dataset by site\
        (' + Color.BOLD + 'DEPRECATED: ' + Color.END + 'please use list-dataset-replicas instead.)', required=False)
    list_file_replicas_parser.add_argument(dest='dids', nargs='+', action='store', help='List of space separated data identifiers.')
    list_file_replicas_parser.add_argument('--rse', dest='selected_rse', default=False, action='store', help='Show only results for this RSE', required=False)
    list_file_replicas_parser.add_argument('--missing', dest='missing', default=False, action='store_true', help='To list missing replicas at a RSE.', required=False)
    list_file_replicas_parser.add_argument('--expression', dest='rse_expression', default=None, action='store', help='The RSE filter expression. A comprehensive help about RSE expressions\
            can be found in ' + Color.BOLD + 'http://rucio.cern.ch/client_tutorial.html#adding-rules-for-replication' + Color.END)

    # The list_parent_datasets command
    list_parent_datasets_parser = subparsers.add_parser('list-parent-datasets', help='List the datasets associated to a PFN.')
    list_parent_datasets_parser.set_defaults(which='list_parent_datasets')
    list_parent_datasets_parser.add_argument(dest='inputs', action='store', help='The PFN of the DID is required. Must be a SURL or GUID.')

    # The list-dataset-replicas command
    list_dataset_replicas_parser = subparsers.add_parser('list-dataset-replicas', help='List the dataset replicas.')
    list_dataset_replicas_parser.set_defaults(which='list_dataset_replicas')
    list_dataset_replicas_parser.add_argument(dest='did', action='store', help='The name of the DID to search.')
    list_dataset_replicas_parser.add_argument('--deep', action='store_true', help='Make a deep check.')
    list_dataset_replicas_parser.add_argument('--csv', dest='csv', action='store_true', default=False, help='Coma Separated Value output.')

    # The add-dataset command
    add_dataset_parser = subparsers.add_parser('add-dataset', help='Add a dataset to Rucio Catalog. ')
    add_dataset_parser.set_defaults(which='add_dataset')
    add_dataset_parser.add_argument('--monotonic', action='store_true', help='Monotonic status to True.')
    add_dataset_parser.add_argument(dest='did', action='store', help='The name of the dataset to add.')
    add_dataset_parser.add_argument('--lifetime', dest='lifetime', action='store', help='Lifetime in seconds.')

    # The add-container command
    add_container_parser = subparsers.add_parser('add-container', help='Add a container to Rucio Catalog.')
    add_container_parser.set_defaults(which='add_container')
    add_container_parser.add_argument('--monotonic', action='store_true', help='Monotonic status to True.')
    add_container_parser.add_argument(dest='did', action='store', help='The name of the container to add.')
    add_container_parser.add_argument('--lifetime', dest='lifetime', action='store', help='Lifetime in seconds.')

    # The attach command
    attach_parser = subparsers.add_parser('attach', help='Attach a list of DIDs to a parent DID.',
                                          description='Attach a list of Data IDentifiers (file, dataset or container) to an other Data IDentifier (dataset or container).')
    attach_parser.set_defaults(which='attach')
    attach_parser.add_argument(dest='todid', action='store', help='Destination Data IDentifier (either dataset or container).')
    attach_parser.add_argument('-f', '--from-file', dest='fromfile', action='store_true', default=False, help='Attach the DIDs contained in a file. The file should contain one did per line.')
    attach_parser.add_argument(dest='dids', nargs='+', action='store', help='List of space separated data identifiers (or a file containing one did per line, if -f is present).')

    # The detach command
    detach_parser = subparsers.add_parser('detach', help='Detach a list of DIDs from a parent DID.',
                                          description='Detach a list of Data Identifiers (file, dataset or container) from an other Data Identifier (dataset or container).')
    detach_parser.set_defaults(which='detach')
    detach_parser.add_argument(dest='fromdid', action='store', help='Target Data IDentifier (must be a dataset or container).')
    detach_parser.add_argument(dest='dids', nargs='+', action='store', help='List of space separated data identifiers.')

    # The list command
    ls_parser = subparsers.add_parser('ls', help='List the data identifiers matching some metadata (synonym for list-dids).', description='List the Data IDentifiers matching certain pattern.\
                                         Only the collections (i.e. dataset or container) are returned by default.\
                                         With the filter option, you can specify a list of metadata that the Data IDentifier should match.')
    ls_parser.set_defaults(which='list_dids')
    ls_parser.add_argument('-r', '--recursive', dest='recursive', action='store_true', default=False, help='List data identifiers recursively.')
    ls_parser.add_argument('--filter', dest='filter', action='store', help='Filter arguments in form `key=value,another_key=next_value`. Valid keys are name, type.')
    ls_parser.add_argument('--short', dest='short', action='store_true', help='Just dump the list of DIDs.')
    ls_parser.add_argument(dest='did', nargs=1, action='store', default=None, help='Data IDentifier pattern.')

    list_parser = subparsers.add_parser('list-dids', help='List the data identifiers matching some metadata (synonym for ls).', description='List the Data IDentifiers matching certain pattern.\
                                         Only the collections (i.e. dataset or container) are returned by default.\
                                         With the filter option, you can specify a list of metadata that the Data IDentifier should match.')
    list_parser.set_defaults(which='list_dids')
    list_parser.add_argument('--recursive', dest='recursive', action='store_true', default=False, help='List data identifiers recursively.')
    list_parser.add_argument('--filter', dest='filter', action='store', help='Filter arguments in form `key=value,another_key=next_value`. Valid keys are name, type.')
    list_parser.add_argument('--short', dest='short', action='store_true', help='Just dump the list of DIDs.')
    list_parser.add_argument(dest='did', nargs=1, action='store', default=None, help='Data IDentifier pattern')

    # The list parent-dids command
    list_parent_parser = subparsers.add_parser('list-parent-dids', help='List parent DIDs for a given DID', description='List all parents Data IDentifier that contains the target Data IDentifier.')
    list_parent_parser.set_defaults(which='list_parent_dids')
    list_parent_parser.add_argument(dest='did', action='store', default=None, help='Data identifier.')

    # The list-scopes command
    scope_list_parser = subparsers.add_parser('list-scopes', help='List all available scopes.')
    scope_list_parser.set_defaults(which='list_scopes')

    # The close command
    close_parser = subparsers.add_parser('close', help='Close a dataset or container.')
    close_parser.set_defaults(which='close')
    close_parser.add_argument(dest='dids', nargs='+', action='store', help='List of space separated data identifiers.')

    # The reopen command
    reopen_parser = subparsers.add_parser('reopen', help='Reopen a dataset or container (only for privileged users).')
    reopen_parser.set_defaults(which='reopen')
    reopen_parser.add_argument(dest='dids', nargs='+', action='store', help='List of space separated data identifiers.')

    # The stat command
    stat_parser = subparsers.add_parser('stat', help='List attributes and statuses about data identifiers.')
    stat_parser.set_defaults(which='stat')
    stat_parser.add_argument(dest='dids', nargs='+', action='store', help='List of space separated data identifiers.')

    # The erase command
    erase_parser = subparsers.add_parser('erase', help='Delete a data identifier.', description='This command sets the lifetime of the DID in order to expire in the next 24 hours.\
            After this time, the dataset is eligible for deletion. The deletion is not reversible after 24 hours grace time period expired.')
    erase_parser.set_defaults(which='erase')
    erase_parser.add_argument('--undo', dest='undo', action='store_true', default=False, help='Undo erase DIDs. Only works if has been less than 24 hours since erase operation.')
    erase_parser.add_argument(dest='dids', nargs='+', action='store', help='List of space separated data identifiers.')

    # The list_files command
    list_files_parser = subparsers.add_parser('list-files', help='List DID contents', description='List all the files in a Data IDentifier. The DID can be a container, dataset or a file.\
                                                                  What is returned is a list of files in the DID with : <scope>:<name>\t<filesize>\t<checksum>\t<guid>')
    list_files_parser.set_defaults(which='list_files')
    list_files_parser.add_argument('--csv', dest='csv', action='store_true', default=False, help='Coma Separated Value output. This output format is preferred for easy parsing and scripting.')
    list_files_parser.add_argument(dest='dids', nargs='+', action='store', help='List of space separated data identifiers.')

    # The list_content command
    list_content_parser = subparsers.add_parser('list-content', help='List the content of a collection.')
    list_content_parser.set_defaults(which='list_content')
    list_content_parser.add_argument(dest='dids', nargs='+', action='store', help='List of space separated data identifiers.')

    # The upload subparser
    upload_parser = subparsers.add_parser('upload', help='Upload method.')
    upload_parser.set_defaults(which='upload')
    upload_parser.add_argument('--rse', dest='rse', action='store', help='Rucio Storage Element (RSE) name.', required=True)
    upload_parser.add_argument('--lifetime', type=int, action='store', help='Lifetime of the rule in seconds.')
    upload_parser.add_argument('--scope', dest='scope', action='store', help='Scope name.')
    # The --no-register option is hidden. This is pilot ONLY. Users should not use this. Will lead to unregistered data on storage!
    upload_parser.add_argument('--no-register', dest='no_register', action='store_true', default=False, help=argparse.SUPPRESS)
    upload_parser.add_argument('--guid', dest='guid', action='store', help="Manually specify the GUID for the file.")
    upload_parser.add_argument('--protocol', action='store', help='Force the protocol to use')
    upload_parser.add_argument(dest='args', action='store', nargs='+', help='files and datasets.')

    # The download subparser
    get_parser = subparsers.add_parser('get', help='Download method (synonym for download)')
    get_parser.set_defaults(which='download')
    get_parser.add_argument('--dir', dest='dir', default='.', action='store', help='The directory to store the downloaded file.')
    get_parser.add_argument(dest='dids', nargs='+', action='store', help='List of space separated data identifiers')
    get_parser.add_argument('--rse', action='store', help='RSE Expression to specify allowed sources')
    get_parser.add_argument('--protocol', action='store', help='Force the protocol to use')
    get_parser.add_argument('--nrandom', type=int, action='store', help='Download N random files from the DID')
    get_parser.add_argument('--ndownloader', type=int, default=3, action='store', help='Choose the number of parallel processes for download')
    get_parser.add_argument('--no-subdir', action='store_true', default=False, help="Don't create a subdirectory for the scope of the files. Existing files in the directory will be overwritten.")
    get_parser.add_argument('--old', action='store_true', default=False, help="Choose the old download thread model.")

    download_parser = subparsers.add_parser('download', help='Download method (synonym for get)')
    download_parser.set_defaults(which='download')
    download_parser.add_argument('--dir', dest='dir', default='.', action='store', help='The directory to store the downloaded file.')
    download_parser.add_argument(dest='dids', nargs='+', action='store', help='List of space separated data identifiers.')
    download_parser.add_argument('--rse', action='store', help='RSE Expression to specify allowed sources')
    download_parser.add_argument('--protocol', action='store', help='Force the protocol to use.')
    download_parser.add_argument('--nrandom', type=int, action='store', help='Download N random files from the DID.')
    download_parser.add_argument('--ndownloader', type=int, default=3, action='store', help='Choose the number of parallel processes for download.')
    download_parser.add_argument('--no-subdir', action='store_true', default=False, help="Don't create a subdirectory for the scope of the files. Existing files in the directory will be overwritten.")
    download_parser.add_argument('--old', action='store_true', default=False, help="Choose the old download thread model.")

    # The get-metadata subparser
    get_metadata_parser = subparsers.add_parser('get-metadata', help='Get metadata for DIDs.')
    get_metadata_parser.set_defaults(which='get_metadata')
    get_metadata_parser.add_argument(dest='dids', nargs='+', action='store', help='List of space separated data identifiers.')

    # The list-pfns subparser
    list_pfns_parser = subparsers.add_parser('list-pfns', help=Color.BOLD + 'DEPRECATED: ' + Color.END + 'Please use rucio list-file-replicas instead.',
                                             description='The functionality of this command has been moved to rucio-admin. If you want the actual PFN for a replica, you should use ' + Color.BOLD + 'rucio list-file-replicas' + Color.END + ' instead.')
    list_pfns_parser.set_defaults(which='list-pfns')

    # The set-metadata subparser
    set_metadata_parser = subparsers.add_parser('set-metadata', help='set-metadata method')
    set_metadata_parser.set_defaults(which='set_metadata')
    set_metadata_parser.add_argument('--did', dest='did', action='store', help='Data identifier to add', required=True)
    set_metadata_parser.add_argument('--key', dest='key', action='store', help='Attribute key', required=True)
    set_metadata_parser.add_argument('--value', dest='value', action='store', help='Attribute value', required=True)

    # The delete-metadata subparser
    # delete_metadata_parser = subparsers.add_parser('delete-metadata', help='Delete metadata')
    # delete_metadata_parser.set_defaults(which='delete_metadata')

    # The list-rse-usage subparser
    list_rse_usage_parser = subparsers.add_parser('list-rse-usage', help='Shows the total/free/used space for a given RSE. This values can differ for different RSE source.')
    list_rse_usage_parser.set_defaults(which='list_rse_usage')
    list_rse_usage_parser.add_argument(dest='rse', action='store', help='Rucio Storage Element (RSE) name.')
    list_rse_usage_parser.add_argument('--history', dest='history', default=False, action='store', help='List RSE usage history. [Unimplemented]')

    # The list-account-usage subparser
    list_account_usage_parser = subparsers.add_parser('list-account-usage', help='Shows the space used, the quota limit and the quota left for an account for every RSE where the user have quota.')
    list_account_usage_parser.set_defaults(which='list_account_usage')
    list_account_usage_parser.add_argument(dest='usage_account', action='store', help='Account name.')
    list_account_usage_parser.add_argument('--rse', action='store', help='Show usage for only for this RSE.')

    # The list-account-limits subparser
    list_account_limits_parser = subparsers.add_parser('list-account-limits', help='List quota limits for an account in every RSEs.')
    list_account_limits_parser.set_defaults(which='list_account_limits')
    list_account_limits_parser.add_argument('limit_account', action='store', help='The account name.')
    list_account_limits_parser.add_argument('--rse', dest='rse', action='store', help='If this option is given, the results are restricted to only this RSE.')

    # Add replication rule subparser
    add_rule_parser = subparsers.add_parser('add-rule', help='Add replication rule.')
    add_rule_parser.set_defaults(which='add_rule')
    add_rule_parser.add_argument(dest='dids', action='store', nargs='+', help='DID(s) to apply the rule to')
    add_rule_parser.add_argument(dest='copies', action='store', type=int, help='Number of copies')
    add_rule_parser.add_argument(dest='rse_expression', action='store', help='RSE Expression')
    add_rule_parser.add_argument('--weight', dest='weight', action='store', help='RSE Weight')
    add_rule_parser.add_argument('--lifetime', dest='lifetime', action='store', type=int, help='Rule lifetime (in seconds)')
    add_rule_parser.add_argument('--grouping', dest='grouping', action='store', choices=['DATASET', 'ALL', 'NONE'], help='Rule grouping')
    add_rule_parser.add_argument('--locked', dest='locked', action='store_true', help='Rule locking')
    add_rule_parser.add_argument('--source-replica-expression', dest='source_replica_expression', action='store', help='Source Replica Expression')
    add_rule_parser.add_argument('--notify', dest='notify', action='store', help='Notification strategy : Y (Yes), N (No), C (Close)')
    add_rule_parser.add_argument('--activity', dest='activity', action='store', help='Activity to be used (e.g. User, Data Consolidation')
    add_rule_parser.add_argument('--comment', dest='comment', action='store', help='Comment about the replication rule')
    add_rule_parser.add_argument('--ask-approval', dest='ask_approval', action='store_true', help='Ask for rule approval')
    add_rule_parser.add_argument('--asynchronous', dest='asynchronous', action='store_true', help='Create rule asynchronously')
    add_rule_parser.add_argument('--account', dest='rule_account', action='store', help='The account owning the rule')

    # Delete replication rule subparser
    delete_rule_parser = subparsers.add_parser('delete-rule', help='Delete replication rule.')
    delete_rule_parser.set_defaults(which='delete_rule')
    delete_rule_parser.add_argument(dest='rule_id', action='store', help='Rule id or DID. If DID, the RSE expression is mandatory.')
    delete_rule_parser.add_argument('--purge-replicas', dest='purge_replicas', action='store_true', help='Purge rule replicas')
    delete_rule_parser.add_argument('--all', dest='delete_all', action='store_true', default=False, help='Delete all the rules, even the ones that are not owned by the account')
    delete_rule_parser.add_argument('--rse_expression', dest='rse_expression', action='store', help='The RSE expression. Must be specified if a DID is provided.')
    delete_rule_parser.add_argument('--account', dest='rule_account', action='store', help='The account of the rule that must be deleted')

    # Info replication rule subparser
    info_rule_parser = subparsers.add_parser('rule-info', help='Retrieve information about a rule.')
    info_rule_parser.set_defaults(which='info_rule')
    info_rule_parser.add_argument(dest='rule_id', action='store', help='The rule ID')
    info_rule_parser.add_argument('--examine', dest='examine', action='store_true', help='Detailed analysis of transfer errors')

    # The list_rules command
    list_rules_parser = subparsers.add_parser('list-rules', help='List replication rules.')
    list_rules_parser.set_defaults(which='list_rules')
    list_rules_parser.add_argument(dest='did', action='store', nargs='?', default=None, help='List by did')
    list_rules_parser.add_argument('--id', dest='rule_id', action='store', help='List by rule id')
    list_rules_parser.add_argument('--traverse', dest='traverse', action='store_true', help='Traverse the did tree and search for rules affecting this did')
    list_rules_parser.add_argument('--csv', dest='csv', action='store_true', default=False, help='Coma Separated Value output')
    list_rules_parser.add_argument('--file', dest='file', action='store', help='List associated rules of an affected file')
    list_rules_parser.add_argument('--account', dest='rule_account', action='store', help='List by account')
    list_rules_parser.add_argument('--subscription', dest='subscription', action='store', help='List by account and subscription name', metavar=('ACCOUNT', 'SUBSCRIPTION'), nargs=2)

    # The list_rules_history command
    list_rules_history_parser = subparsers.add_parser('list-rules-history', help='List replication rules history for a DID.')
    list_rules_history_parser.set_defaults(which='list_rules_history')
    list_rules_history_parser.add_argument(dest='did', action='store', help='The Data IDentifier.')

    # The update_rule command
    update_rule_parser = subparsers.add_parser('update-rule', help='Update replication rule.')
    update_rule_parser.set_defaults(which='update_rule')
    update_rule_parser.add_argument(dest='rule_id', action='store', help='Rule id')
    update_rule_parser.add_argument('--lifetime', dest='lifetime', action='store', help='Lifetime in seconds.')
    update_rule_parser.add_argument('--locked', dest='locked', action='store', help='Locked (True/False).')
    update_rule_parser.add_argument('--account', dest='rule_account', action='store', help='Account to change.')
    update_rule_parser.add_argument('--stuck', dest='state_stuck', action='store_true', help='Set state to STUCK.')
    update_rule_parser.add_argument('--suspend', dest='state_suspended', action='store_true', help='Set state to SUSPENDED.')
    update_rule_parser.add_argument('--activity', dest='rule_activity', action='store', help='Activity of the rule.')
    update_rule_parser.add_argument('--source-replica-expression', dest='source_replica_expression', action='store', help='Source replica expression of the rule.')
    update_rule_parser.add_argument('--cancel-requests', dest='cancel_requests', action='store_true', help='Cancel requests when setting rules to stuck.')
    update_rule_parser.add_argument('--priority', dest='priority', action='store', help='Priority of the requests of the rule.')
    update_rule_parser.add_argument('--child-rule-id', dest='child_rule_id', action='store', help='Child rule id of the rule.')

    # The list-rses command
    list_rses_parser = subparsers.add_parser('list-rses', help='Show the list of all the registered Rucio Storage Elements (RSEs).')
    list_rses_parser.set_defaults(which='list_rses')
    list_rses_parser.add_argument('--expression', dest='rse_expression', action='store', help='The RSE filter expression. A comprehensive help about RSE expressions\
            can be found in ' + Color.BOLD + 'http://rucio.cern.ch/client_tutorial.html#adding-rules-for-replication' + Color.END)

    # The list-rses-attributes command
    list_rse_attributes_parser = subparsers.add_parser('list-rse-attributes', help='List the attributes of an RSE.', description='This command is useful to create RSE filter expressions.')
    list_rse_attributes_parser.set_defaults(which='list_rse-attributes')
    list_rse_attributes_parser.add_argument(dest='rse', action='store', help='The RSE name')

    # The list-datasets-rse command
    list_datasets_rse_parser = subparsers.add_parser('list-datasets-rse', help='List all the datasets at a RSE', description='This method allows to list all the datasets on a given Rucio Storage Element.\
        ' + Color.BOLD + 'Warning: ' + Color.END + 'This command can take a long time depending on the number of datasets in the RSE.')
    list_datasets_rse_parser.set_defaults(which='list_datasets_rse')
    list_datasets_rse_parser.add_argument(dest='rse', action='store', default=None, help='The RSE name')
    list_datasets_rse_parser.add_argument('--long', dest='long', action='store_true', default=False, help='The long option')

    # The test-server command
    test_server_parser = subparsers.add_parser('test-server', help='Test Server', description='Run a battery of nosetests against the Rucio Servers.')
    test_server_parser.set_defaults(which='test_server')

    argcomplete.autocomplete(oparser)

    if len(sys.argv) == 1:
        oparser.print_help()
        sys.exit(FAILURE)

    args = oparser.parse_args(sys.argv[1:])

    commands = {'add_container': add_container,
                'add_dataset': add_dataset,
                'add_rule': add_rule,
                'attach': attach,
                'close': close,
                'reopen': reopen,
                'erase': erase,
                'delete_rule': delete_rule,
                'detach': detach,
                'download': download,
                'get': download,
                'get_metadata': get_metadata,
                'list-pfns': list_pfns,
                'info_rule': info_rule,
                'list_account_limits': list_account_limits,
                'list_account_usage': list_account_usage,
                'list_datasets_rse': list_datasets_rse,
                'list_parent_dids': list_parent_dids,
                'list_files': list_files,
                'list_content': list_content,
                'list_dids': list_dids,
                'list_dataset_replicas': list_dataset_replicas,
                'list_file_replicas': list_file_replicas,
                'list_parent_datasets': list_parent_datasets,
                'list_rses': list_rses,
                'list_rse-attributes': list_rse_attributes,
                'list_rse_usage': list_rse_usage,
                'list_rules': list_rules,
                'list_rules_history': list_rules_history,
                'list_scopes': list_scopes,
                'ping': ping,
                'set_metadata': set_metadata,
                'stat': stat,
                'test_server': test_server,
                'update_rule': update_rule,
                'upload': upload,
                'whoami_account': whoami_account}

    try:
        if args.verbose:
            logger.setLevel(logging.DEBUG)
        start_time = time.time()
        command = commands.get(args.which)
        result = command(args)
        end_time = time.time()
        if args.verbose:
            print "Completed in %-0.4f sec." % (end_time - start_time)
        sys.exit(result)
    except Exception, error:
        logger.error("Strange error {0}".format(error))
        sys.exit(FAILURE)<|MERGE_RESOLUTION|>--- conflicted
+++ resolved
@@ -1141,11 +1141,8 @@
 
                     if index != len(rses):
                         logger.debug('Thread %s/%s : Will retry download on an other RSE' % (threadnb, total_threads))
-<<<<<<< HEAD
-=======
                 else:
                     logger.info('Thread %s/%s : RSE %s is blacklisted for reading' % (threadnb, total_threads, rse))
->>>>>>> 8b9b3c28
 
             if not download_ok:
                 logger.error('Thread %s/%s : Cannot download file %s:%s' % (threadnb, total_threads, file['scope'], file['name']))
