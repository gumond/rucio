--- conflicted
+++ resolved
@@ -88,12 +88,7 @@
             if stalled == 0:
                 g.write('%s\t%s : Connections stalled for more than 60 minutes\t%i\tNo stalled connections\n' % (hostname, name, OK))
             else:
-<<<<<<< HEAD
-                g.write('%s\t%s : Connections stalled for more than 60 minutes\t%i\t%i stalled connections\n' % (hostname, name, CRITICAL, stalled))
-                status, output = commands.getstatusoutput('/usr/bin/supervisorctl reload')
-=======
                 g.write('%s\t%s : Connections stalled for more than 60 minutes\t%i\t%i stalled connections [%s]\n' % (hostname, name, CRITICAL, stalled, ','.join(cxns)))
->>>>>>> ef09a7c5
             g.close()
             for i in xrange(0, 10):
                 s, o = commands.getstatusoutput('/usr/sbin/send_nsca rucio-nagios-prod.cern.ch -c /etc/nagios/send_nsca.cfg < %s' % (fileoutput))
